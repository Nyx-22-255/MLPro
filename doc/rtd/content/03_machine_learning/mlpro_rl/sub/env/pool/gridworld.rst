.. _GridWorld:
Grid World
^^^^^^^^^^^^

.. automodule:: mlpro.rl.pool.envs.gridworld

Grid World is a very simple environment and suits to someone who just starts to understand Reinforcement Learning or Markov Decision Process.

In this Grid World environment, by default, the agent will be placed in a 2 dimensional grid world with the size of 8x8, tasked to reach 
the goal through position increment actions. The user can customize the dimension of the grid and decide 
the maximum number of steps. The agent is represented by number 1 and the goal is represented by number 2, where number 3 means that the agent is reaching the goal.
In the latest version of Grid World, we provided the possibilities to set your own or random initial and/or goal positions.
Moreover, there are two possible types of actions, such as continuous actions which can reached the goal in one-shot and discrete actions (only for 2-D grid world).
The discrete actions consists of 'up', 'right', 'down', and 'left' (or 'north', 'east', 'south', and 'west') respectively.
Here is the example of the grid world environment, by default and with random initial and goal states:

.. code-block:: bash

   [[0, 0, 0, 0, 0, 0, 0, 0],
   [0, 0, 0, 0, 0, 0, 0, 1],
   [0, 0, 0, 0, 0, 0, 0, 0],
   [0, 0, 0, 0, 0, 0, 0, 0],
   [0, 0, 0, 0, 0, 0, 0, 0],
   [0, 0, 0, 0, 0, 0, 0, 0],
   [0, 0, 0, 2, 0, 0, 0, 0],
   [0, 0, 0, 0, 0, 0, 0, 0]]
   
At the moment, we have not incorporated any obstacles or walls, which will be added in the near future.
The current implementation shows that if an action lead to a state outside the boundaries, then the state is back to the previous state.
    

This Grid World environment can be imported via:

.. code-block:: python

    import mlpro.rl.pool.envs.gridworld
    
**Prerequisites**

    - `NumPy <https://pypi.org/project/numpy/>`_


**General Information**

+------------------------------------+-----------------------------------------------------------------+
|         Parameter                  |                         Value                                   |
+====================================+=================================================================+
| Number of agent                    | 1                                                               |
+------------------------------------+-----------------------------------------------------------------+
| Native Source                      | MLPro                                                           |
+------------------------------------+-----------------------------------------------------------------+
| Action Space Dimension             | Depends on the grid size, e.g. (8, 8), (8, 8, 8), etc.          |
+------------------------------------+-----------------------------------------------------------------+
| Action Space Base Set              | (Type 1) Real number                                            |
+                                    +-----------------------------------------------------------------+
|                                    | (Type 2) Integer number                                         |
+------------------------------------+-----------------------------------------------------------------+
| Action Space Boundaries            | (Type 1) Depends on grid_size                                   |
+                                    +-----------------------------------------------------------------+
|                                    | (Type 2) 0 to 3                                                 |
+------------------------------------+-----------------------------------------------------------------+
| State Space Dimension              | Depends on the grid size                                        |
+------------------------------------+-----------------------------------------------------------------+
| State Space Base Set               | Integer number                                                  |
+------------------------------------+-----------------------------------------------------------------+
| State Space Boundaries             | 0 to 3                                                          |
+------------------------------------+-----------------------------------------------------------------+
| Reward Structure                   | Overall reward                                                  |
+------------------------------------+-----------------------------------------------------------------+
 
**Action Space**

There are two types of actions that can be selected in the beginning of the training, such as continuous actions ('C_ACTION_TYPE_CONT') and discrete actions ('C_ACTION_TYPE_DISC_2D').
At the moment, the discrete action is limited to 2-dimensional grid world.

For continuous action, the action directly affects the location of the agent. The action is 
interpreted as increments towards the current location value. The dimension depends on the grid_size
parameter. By default, there is a possibility to reach the target in one shot.

For discrete action, there are four possible actions that represented by number 0 to 3, as follows:
Number '0' means 'up' or 'north'.
Number '1' means 'right' or 'east'.
Number '2' means 'down' or 'south'.
Number '3' means 'left' or 'west'.

**State Space**

The state space is initialized from the grid_size parameter, which can be set up to however many dimension 
as needed. For example, the agent can be placed in a two dimensional world with a n x m size, three dimensional world with a n x m x p, or even more,
for instance by setting 
:code:`grid_size = (n,m)`
or
:code:`grid_size = (n,m,p)`.

Additionally, the initial and goal position can be randomized or predefined.
  
**Reward Structure**

The default reward function is really simple and straight forward, where the reward is 1, if the agent reaches the goal.
The reward is 1 minus the euclidean distance between goal states and current states, if the agent has not reached the goal yet.

.. code-block:: python
    
    reward = Reward(self.C_REWARD_TYPE)
    rew = 1
    euclidean_distance = np.linalg.norm(self.goal_pos-self.agent_pos)
    if euclidean_distance !=0:
        rew = 1/euclidean_distance
    if self.num_step >= self.max_step:
        rew -= self.max_step
    
    reward.set_overall_reward(rew.item())

  
**Cross Reference**
<<<<<<< HEAD
    + :ref:`API Reference <Grid World>`
=======
    + :ref:`API Reference <target_pool_rl_env_grid_world>`
>>>>>>> a17b9538
    + :ref:`Howto RL-MB-002: MBRL with MPC on Grid World Environment <Howto MB RL 002>`


**Citation**

If you apply this environment in your research or work, please :ref:`cite <target_publications>` us.<|MERGE_RESOLUTION|>--- conflicted
+++ resolved
@@ -113,11 +113,7 @@
 
   
 **Cross Reference**
-<<<<<<< HEAD
-    + :ref:`API Reference <Grid World>`
-=======
     + :ref:`API Reference <target_pool_rl_env_grid_world>`
->>>>>>> a17b9538
     + :ref:`Howto RL-MB-002: MBRL with MPC on Grid World Environment <Howto MB RL 002>`
 
 
