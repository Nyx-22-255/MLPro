Time Measurement
----------------

MLPro provides an internal timing mechanism that is introduced by class property **Timer**.
This class uses the built-in python package, namely **datetime**, to deal with the time management system.
This class also has a simple lap management, in which each time the maximum number of laps ``C_LAP_LIMIT`` is reached, then the lap counter restarts to 0.
Timer class can be accessed as follows:

.. code-block:: python

    from mlpro.bf.various import Timer

The time measurement can cover two different modes, such as:
<<<<<<< HEAD
 * **C_MODE_REAL** : real time mode
=======
 * **C_MODE_REAL** : real-time mode
>>>>>>> a17b9538
 * **C_MODE_VIRTUAL** : virtual time mode


The following are the functionalities of the timer:
    * ``reset`` : to reset timer
    * ``get_time`` : to get the actual time
    * ``get_lap_time`` : to get the actual lap time
<<<<<<< HEAD
    * ``get_lap_id`` : to get an id of a actual lap
=======
    * ``get_lap_id`` : to get an id of an actual lap
>>>>>>> a17b9538
    * ``add_time`` : to add actual time, which is specifically for virtual mode
    * ``finish_lap`` : to end the current lap

**Cross Reference**
<<<<<<< HEAD
    + :ref:`API Reference <Various>`
=======
    + :ref:`API Reference <target_api_bf_various>`
>>>>>>> a17b9538
    + :ref:`Howto BF-002: Timer <Howto BF 002>`<|MERGE_RESOLUTION|>--- conflicted
+++ resolved
@@ -11,11 +11,7 @@
     from mlpro.bf.various import Timer
 
 The time measurement can cover two different modes, such as:
-<<<<<<< HEAD
- * **C_MODE_REAL** : real time mode
-=======
  * **C_MODE_REAL** : real-time mode
->>>>>>> a17b9538
  * **C_MODE_VIRTUAL** : virtual time mode
 
 
@@ -23,18 +19,10 @@
     * ``reset`` : to reset timer
     * ``get_time`` : to get the actual time
     * ``get_lap_time`` : to get the actual lap time
-<<<<<<< HEAD
-    * ``get_lap_id`` : to get an id of a actual lap
-=======
     * ``get_lap_id`` : to get an id of an actual lap
->>>>>>> a17b9538
     * ``add_time`` : to add actual time, which is specifically for virtual mode
     * ``finish_lap`` : to end the current lap
 
 **Cross Reference**
-<<<<<<< HEAD
-    + :ref:`API Reference <Various>`
-=======
     + :ref:`API Reference <target_api_bf_various>`
->>>>>>> a17b9538
     + :ref:`Howto BF-002: Timer <Howto BF 002>`