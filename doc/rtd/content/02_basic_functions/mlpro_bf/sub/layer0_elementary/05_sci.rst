Scientific Reference
-----------------------

<<<<<<< HEAD
MLPro integrates scientific referencing in any classes using a class **ScientificObject**.
This class provides elementary functionality for storing a scientific reference.
For example, when the users create a custom reinforcement learning policy or a custom environment, then the users can simply inherit ScientificObject class and add scientific reference to the related elements.
=======
MLPro integrates scientific referencing in any class using a class **ScientificObject**.
This class provides elementary functionality for storing scientific references.
For example, when the users create a custom reinforcement learning policy or a custom environment, then the users can simply inherit ScientificObject class and add a scientific reference to the related elements.
>>>>>>> a17b9538
This class can be accessed as follows:

.. code-block:: python

    from mlpro.bf.various import ScientificObject

MLPro provides various forms of scientific references, which are:
    * ``C_SCIREF_TYPE_NONE`` : None
    * ``C_SCIREF_TYPE_ARTICLE`` : Journal Article
    * ``C_SCIREF_TYPE_BOOK`` : Book
    * ``C_SCIREF_TYPE_ONLINE`` : Online
    * ``C_SCIREF_TYPE_PROCEEDINGS`` : Proceedings
    * ``C_SCIREF_TYPE_TECHREPORT`` : Technical Report
    * ``C_SCIREF_TYPE_UNPUBLISHED`` : Unpublished

<<<<<<< HEAD
After selecting the type of the reference, the users can add more details, such as authors, title, volume, DOI, and many more.

The type and detail of the related scientific reference in a class can be initialzed, as follows:
=======
After selecting the type of reference, the users can add more details, such as authors, titles, volume, DOI, and many more.

The type and detail of the related scientific reference in a class can be initialized, as follows:
>>>>>>> a17b9538

.. code-block:: python

    from mlpro.bf.various import ScientificObject

    class MyClass(ScientificObject):

        def __init__(self):
            self.C_SCIREF_TYPE = self.C_SCIREF_TYPE_ARTICLE
            self.C_SCIREF_AUTHOR  = "Max Mustermann"
            self.C_SCIREF_TITLE   = "Analysis of MLPro"
            self.C_SCIREF_JOURNAL = "My Journal"
            self.C_SCIREF_YEAR    = "2023"
            self.C_SCIREF_MONTH   = "01"
            self.C_SCIREF_DAY     = "01"
            self.C_SCIREF_VOLUME  = "01"
            self.C_SCIREF_DOI     = "10.XXXX"

<<<<<<< HEAD
In the near future, MLPro team is planning to add a citing functionality. Therefore, the users can obtain the citation of the specific class in the form of bibtex. 

**Cross Reference**
    + :ref:`API Reference <Various>`
=======
Shortly, the MLPro team is planning to add a citing functionality. Therefore, the users can obtain the citation of the specific class in the form of BibTeX. 

**Cross Reference**
    + :ref:`API Reference <target_api_bf_various>`
>>>>>>> a17b9538
<|MERGE_RESOLUTION|>--- conflicted
+++ resolved
@@ -1,15 +1,9 @@
 Scientific Reference
 -----------------------
 
-<<<<<<< HEAD
-MLPro integrates scientific referencing in any classes using a class **ScientificObject**.
-This class provides elementary functionality for storing a scientific reference.
-For example, when the users create a custom reinforcement learning policy or a custom environment, then the users can simply inherit ScientificObject class and add scientific reference to the related elements.
-=======
 MLPro integrates scientific referencing in any class using a class **ScientificObject**.
 This class provides elementary functionality for storing scientific references.
 For example, when the users create a custom reinforcement learning policy or a custom environment, then the users can simply inherit ScientificObject class and add a scientific reference to the related elements.
->>>>>>> a17b9538
 This class can be accessed as follows:
 
 .. code-block:: python
@@ -25,15 +19,9 @@
     * ``C_SCIREF_TYPE_TECHREPORT`` : Technical Report
     * ``C_SCIREF_TYPE_UNPUBLISHED`` : Unpublished
 
-<<<<<<< HEAD
-After selecting the type of the reference, the users can add more details, such as authors, title, volume, DOI, and many more.
-
-The type and detail of the related scientific reference in a class can be initialzed, as follows:
-=======
 After selecting the type of reference, the users can add more details, such as authors, titles, volume, DOI, and many more.
 
 The type and detail of the related scientific reference in a class can be initialized, as follows:
->>>>>>> a17b9538
 
 .. code-block:: python
 
@@ -52,14 +40,7 @@
             self.C_SCIREF_VOLUME  = "01"
             self.C_SCIREF_DOI     = "10.XXXX"
 
-<<<<<<< HEAD
-In the near future, MLPro team is planning to add a citing functionality. Therefore, the users can obtain the citation of the specific class in the form of bibtex. 
-
-**Cross Reference**
-    + :ref:`API Reference <Various>`
-=======
 Shortly, the MLPro team is planning to add a citing functionality. Therefore, the users can obtain the citation of the specific class in the form of BibTeX. 
 
 **Cross Reference**
-    + :ref:`API Reference <target_api_bf_various>`
->>>>>>> a17b9538
+    + :ref:`API Reference <target_api_bf_various>`