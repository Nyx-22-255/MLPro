## -------------------------------------------------------------------------------------------------
## -- Project : MLPro - A Synoptic Framework for Standardized Machine Learning Tasks
## -- Package : mlpro.rl.envs
## -- Module  : doublependulum.py
## -------------------------------------------------------------------------------------------------
## -- History :
## -- yyyy-mm-dd  Ver.      Auth.    Description
## -- 2022-01-25  0.0.0     WB       Creation
## -- 2022-01-26  0.9.0     WB       Initial trial of the environment
## -- 2022-01-27  0.9.1     WB       Trial without animation 
## -- 2022-01-28  0.9.2     WB       Fix the  update_plot method
## -- 2022-01-31  0.9.3     WB       Taking account of the new state in _compute_reward method 
## -- 2022-01-31  0.9.4     WB       Add Circular arrow to the plot 
## -- 2022-02-02  1.0.0     WB       Release of first version
## -- 2022-02-02  1.0.1     MRD      Cleaning the code
## -- 2022-02-10  1.0.2     WB       Introduce transparency in arrow depending on applied torque
## -- 2022-02-10  1.0.3     WB       Set init_angles as presets for starting angles
## -- 2022-02-10  1.0.4     WB       Normalize angle in reward calculation
## -- 2022-02-10  1.0.5     WB       Fix arrow head 
## -- 2022-02-14  1.0.6     WB       Update _compute_reward method
## -- 2022-02-17  1.0.7     WB       Taking into account the outer pole in reward calculation
## -- 2022-02-21  1.0.8     WB       Edit the formulation the of _compute_reward method
## -- 2022-03-02  1.0.9     WB       Include Torque and Change of state in _compute_reward method
## -- 2022-04-08  1.1.0     SY       Refactoring due to auto generated ID in class Dimension
## -- 2022-04-19  1.1.1     YI       Editing the State Space and Normalization of State Values
## -- 2022-05-10  1.1.2     YI       Debugging
## -- 2022-05-14  1.1.3     YI       Scalling manually
## -- 2022-05-16  1.1.4     SY       Code cleaning
## -- 2022-05-19  1.1.5     YI       Editing the reward function
## -- 2022-05-28  1.1.6     YI       Editing the reward, normalization, and derivs function
## -- 2022-05-30  1.1.7     SY       Enhance data normalization method, reset method, and code cleaning
## -- 2022-06-21  1.1.8     SY       Code cleaning
## -- 2022-07-10  1.1.9     YI       Changing the units from radians to degrees
## -- 2022-07-20  1.2.0     SY       Updating _simulate_reaction, debugging _data_normalization
## -- 2022-07-28  1.3.0     LSB      Updating:
##                                      - Numericals for torque and acceleration
##                                      - Updating visualisation
## -- 2022-07-28  1.3.1     LSB      Returning new state object at simulate reaction method
## -- 2022-08-01  1.3.2     LSB      Coverting radians to degrees only in the state space
## -- 2022-08-05  1.3.3     LSB      Limiting the th1 and th2 within 180 to -180 degrees
## -- 2022-08-05  1.3.4     SY       Refactoring
<<<<<<< HEAD
## -- 2022-08-14  1.3.5     LSB      - Minor change in the max torque value, step size in integration
##                                   - Inverted angles with 0 degrees at top
=======
## -- 2022-08-05  1.3.5     YI       Updating the bondaries of the environment's states
>>>>>>> 055d9399
## -------------------------------------------------------------------------------------------------

"""
Ver. 1.3.5 (2022-08-14)

This module provides an RL environment of double pendulum.
"""

from mlpro.rl.models import *
from mlpro.bf.various import *
import numpy as np
from numpy import sin, cos
import matplotlib.pyplot as plt
plt.ion()
from matplotlib.patches import Arc, RegularPolygon
import scipy.integrate as integrate
from collections import deque




## -------------------------------------------------------------------------------------------------
## -------------------------------------------------------------------------------------------------
class DoublePendulum(Environment):
    """
    This is the main class of the Double Pendulum environment that inherits 
    Environment class from MLPro.
    
    Parameters
    ----------
    p_logging : Log, optional
        Logging functionalities. The default is Log.C_LOG_ALL.
    t_step : float, optional
        Time for each time step (in seconds). The default is 0.0025.
    t_act : int, optional
        Action frequency (with respect to the time step). The default is 20.
    max_torque : float, optional
        Maximum torque applied to pendulum 1. The default is 20.
    max_speed : float, optional
        Maximum speed applied to pendulum 1. The default is 10.
    l1 : float, optional
        Length of pendulum 1 in m. The default is 0.5
    l2 : float, optional
        Length of pendulum 2 in m. The default is 0.25
    m1 : float, optional
        Mass of pendulum 1 in kg. The default is 0.5
    m2 : float, optional
        Mass of pendulum 2 in kg. The default is 0.25
    init_angles: str, optional
        'up' starts the pendulum in an upright position
        'down' starts the pendulum in a downward position
        'random' starts the pendulum from a random position.
    g : float, optional
        Gravitational acceleration. The default is 9.8
    history_length : int, optional
        Historical trajectory points to display. The default is 2.
        
    Attributes
    ----------
    C_NAME : str
        Name of the environment.
    C_CYCLE_LIMIT : int
        The number of cycle limit.
    C_LATENCY : timedelta()
        Latency.
    C_REWARD_TYPE : Reward
        Rewarding type.
    """
    
    C_NAME = "DoublePendulum"
    C_CYCLE_LIMIT = 0
    C_LATENCY = timedelta(0, 0, 0)
    C_REWARD_TYPE = Reward.C_TYPE_OVERALL

    ## -------------------------------------------------------------------------------------------------
    def __init__(self, p_logging=Log.C_LOG_ALL, t_step=0.2, t_act=5, max_torque=1,
                 max_speed=10, l1=1.0, l2=1.0, m1=1.0, m2=1.0, init_angles='down',
                 g=9.8, history_length=2):
        self.t_step = t_step
        self.t_act = t_act

        self.set_latency(timedelta(0, t_act * t_step, 0))

        self.max_torque = max_torque
        self.max_speed = max_speed

        self.l1 = l1
        self.l2 = l2
        self.L = l1 + l2
        self.m1 = m1
        self.m2 = m2
        self.M = m1+m2
        self.g = g
        
        self.init_angles = init_angles       

        self.history_x = deque(maxlen=history_length)
        self.history_y = deque(maxlen=history_length)

        super().__init__(p_mode=Environment.C_MODE_SIM, p_logging=p_logging)

        self.C_SCIREF_TYPE = self.C_SCIREF_TYPE_ONLINE
        self.C_SCIREF_AUTHOR = "John Hunter, Darren Dale, Eric Firing, Michael \
                                Droettboom and the Matplotlib development team"
        self.C_SCIREF_TITLE = "The Double Pendulum Problem"
        self.C_SCIREF_URL = "https://matplotlib.org/stable/gallery/animation/double_pendulum.html"

        self._state = State(self._state_space)

        self.reset()

    ## -------------------------------------------------------------------------------------------------
    def setup_spaces(self):
        """
        This method is used to set up action and state spaces of the system.

        Returns
        -------
        state_space : ESpace()
            State space of the system.
        action_space : ESpace()
            Action space of the system.

        """
        state_space = ESpace()
        action_space = ESpace()

        state_space.add_dim(Dimension(p_name_long='theta 1', p_name_short='th1', p_description='Angle of Pendulum 1', p_name_latex='', p_unit='degrees',
                                      p_unit_latex='\textdegrees', p_boundaries=[-175.754,180]))
        state_space.add_dim(Dimension(p_name_long='omega 1', p_name_short='w1', p_description='Angular Velocity of Pendulum 1', p_name_latex='',
                                      p_unit='degrees/second', p_unit_latex='\textdegrees/s', p_boundaries=[-796.617, 559.5576]))
        state_space.add_dim(Dimension(p_name_long='acc 1', p_name_short='a1', p_description='Angular Acceleration of Pendulum 1', p_name_latex='',
                                      p_unit='degrees/second^2', p_unit_latex='\text/s^2', p_boundaries=[-6732.31, 5870.988]))
        state_space.add_dim(Dimension(p_name_long='theta 2', p_name_short='th2', p_description='Angle of pendulum 2', p_name_latex='',p_unit= 'degrees',
                                      p_unit_latex='\textdegrees', p_boundaries=[-177.767, 180]))
        state_space.add_dim(Dimension(p_name_long='omega 2', p_name_short='w2', p_description='Angular Velocity of Pendulum 2', p_name_latex='',
                                      p_unit='degrees/second', p_unit_latex='\textdegrees/s', p_boundaries=[-904.93, 844.5236]))
        state_space.add_dim(Dimension(p_name_long='acc 2', p_name_short='a2', p_description='Angular Acceleration of Pendulum 2', p_name_latex='',
                                      p_unit='degrees/second^2', p_unit_latex='\text/s^2', p_boundaries=[-9650.26, 6805.587]))

        action_space.add_dim(Dimension(p_name_long='torque 1', p_name_short='tau1', p_description='Applied Torque of Motor 1', p_name_latex='',
                                       p_unit='Nm', p_unit_latex='Nm', p_boundaries=[-self.max_torque, self.max_torque]))

        return state_space, action_space

    ## -------------------------------------------------------------------------------------------------
    def derivs(self, state, t, torque):
        """
        This method is used to calculate the derivatives of the system, given the
        current states.

        Parameters
        ----------
        state : list
            [theta 1, omega 1, acc 1, theta 2, omega 2, acc 2]
        t : list
            Timestep
        torque : float
            Applied torque of the motor

        Returns
        -------
        dydx : list
            The derivatives of the given state

        """
        dydx = np.zeros_like(state)
        dydx[0] = state[1]

        delta = state[3] - state[0]
        den1 = (self.m1 + self.m2) * self.l1 - self.m2 * self.l1 * cos(delta) * cos(delta)
        dydx[1] = ((self.m2 * self.l1 * state[1] * state[1] * sin(delta) * cos(delta)
                    + self.m2 * self.g * sin(state[3]) * cos(delta)
                    + self.m2 * self.l2 * state[4] * state[4] * sin(delta)
                    - (self.m1 + self.m2) * self.g * sin(state[0])-torque)
                   / den1)
                             
        dydx[3] = state[4]

        den3 = (self.l2 / self.l1) * den1
        dydx[4] = ((- self.m2 * self.l2 * state[4] * state[4] * sin(delta) * cos(delta)
                    + (self.m1 + self.m2) * self.g * sin(state[0]) * cos(delta)
                    - (self.m1 + self.m2) * self.l1 * state[1] * state[1] * sin(delta)
                    - (self.m1 + self.m2) * self.g * sin(state[3]))
                   / den3)

        return dydx

    ## -------------------------------------------------------------------------------------------------
    def _data_normalization(self, p_value, p_boundaries):
        """
        This method is called to normalize any data in between -1 to 1 by considering their boundaries.
        If the boundaries are infinity, then the data is not normalized.

        Parameters
        ----------
        p_value : float
            Input values.
        p_boundaries : Array
            The min-max boundaries of the parameter, e.g. [min, max]

        Returns
        -------
        normalized_value: float

        """
        if p_boundaries[0] == -np.inf or p_boundaries[0] == np.inf:
            return p_value
        elif p_boundaries[1] == -np.inf or p_boundaries[1] == np.inf:
            return p_value
        else:
            normalized_value = (2*((p_value-min(p_boundaries))/(max(p_boundaries)-min(p_boundaries)))-1)
            return normalized_value
 
    ## -------------------------------------------------------------------------------------------------
    def _reset(self, p_seed=None) -> None:
        """
        This method is used to reset the environment.

        Parameters
        ----------
        p_seed : int, optional
            Not yet implemented. The default is None.

        """
        if self.init_angles =='up':
            self.th1 = 0
            self.th2 = 0
        elif self.init_angles=='down':
            self.th1 = 180
            self.th2 = 180
        elif self.init_angles=='random':
            self.th1 = np.random.rand(1)[0]*180
            self.th2 = np.random.rand(1)[0]*180
        else:
            raise NotImplementedError("init_angles value must be up or down") 
            
        self.a1 = 0
        self.a2 = 0
        
        self.th1dot = 0
        self.th2dot = 0
            
        state_ids = self._state.get_dim_ids()
        self._state.set_value(state_ids[0], (self.th1))
        self._state.set_value(state_ids[1], (self.th1dot))
        self._state.set_value(state_ids[2], (self.a1))
        self._state.set_value(state_ids[3], (self.th2))
        self._state.set_value(state_ids[4], (self.th2dot))
        self._state.set_value(state_ids[5], (self.a2))
        
        self.history_x.clear()
        self.history_y.clear()
        self.action_cw = False
        self.alpha = 0
        
    ## -------------------------------------------------------------------------------------------------
    def _simulate_reaction(self, p_state: State, p_action: Action) -> State:
        """
        This method is used to calculate the next states of the system after a set of actions.

        Parameters
        ----------
        p_state : State
            State.
        p_action : Action
            Action.

        Returns
        -------
        _state : State
            Current states.

        """
        state = p_state.get_values()
        for i in [0, 3]:
            if state[i] == 0:
                state[i] = 180
            elif state[i] != 0:
                state[i] = list(range(-180, 180))[int(-state[i])]
        th1, th1dot, a1, th2, th2dot, a2 = np.radians(state)
        state = [th1, th1dot, 0, th2, th2dot, 0]
        torque = p_action.get_sorted_values()[0]
        torque = np.clip(torque, -self.max_torque, self.max_torque)
        torque = tuple(torque.reshape([1]))


        if self.max_torque != 0:
            self.alpha = abs(torque[0])/self.max_torque
        else: self.alpha = 0


        self.y = integrate.odeint(self.derivs, state, np.arange(0, self.t_step/self.t_act, 0.001), args=(torque,))
        state = self.y[-1].copy()

        delta = state[3]-state[0]
        
        den1 = (self.m1 + self.m2) * self.l1 - self.m2 * self.l1 * cos(delta) * cos(delta)
        state[2]= ((self.m2 * self.l1 * state[1] * state[1] * sin(delta) * cos(delta)
                    + self.m2 * self.g * sin(state[3]) * cos(delta)
                    + self.m2 * self.l2 * state[4] * state[4] * sin(delta)
                    - (self.m1 + self.m2) * self.g * sin(state[0])-torque)
                   / den1)
        
        den3 = (self.l2 / self.l1) * den1
        state[5] = ((- self.m2 * self.l2 * state[4] * state[4] * sin(delta) * cos(delta)
                    + (self.m1 + self.m2) * self.g * sin(state[0]) * cos(delta)
                    - (self.m1 + self.m2) * self.l1 * state[1] * state[1] * sin(delta)
                    - (self.m1 + self.m2) * self.g * sin(state[3]))
                   / den3)

        state = np.degrees(state)
        self.action_cw = True if torque[0] > 0 else False
        state_ids = self._state.get_dim_ids()

        for i in [0,3]:
            if state[i] % 360 < 180:
                state[i] = state[i] % 360
            elif state[i] % 360 > 180:
                state[i] = state[i] % 360 - 360
            state[i] = list(range(-180, 180))[int(-state[i])]

        current_state = State(self._state_space)
        for i in range(len(state)):
            current_state.set_value(state_ids[i], state[i])

        return current_state

    ## -------------------------------------------------------------------------------------------------
    def _compute_broken(self, p_state: State) -> bool:
        """
        This method computes the broken flag. This method can be redefined.

        Parameters
        ----------
        p_state : State
            State.

        Returns
        -------
        bool :
            Broken or not.

        """

        return False

    ## -------------------------------------------------------------------------------------------------
    def _compute_success(self, p_state: State) -> bool:
        """
        This method computes the success flag. This method can be redefined.

        Parameters
        ----------
        p_state : State
            State.

        Returns
        -------
        bool :
            Success or not success.

        """

        return False

    ## -------------------------------------------------------------------------------------------------
    def _compute_reward(self, p_state_old: State, p_state_new: State) -> Reward:
        """
        This method calculates the reward for C_TYPE_OVERALL reward type.

        Parameters
        ----------
        p_state_old : State
            Previous state.
        p_state_new : State
            New state.

        Returns
        -------
        reward : Reward
            Reward values.

        """
        state = p_state_old.get_values()
        th1, th1dot,a1, th2, th2dot,a2 = state
      
        self._state_space.get_dim_ids()
        id = self._state_space.get_dim_ids()[0]
        th1_boundaries = self._state_space.get_dim(id).get_boundaries()
        th1 = self._data_normalization(th1, th1_boundaries)
        
        self._state_space.get_dim_ids()
        id = self._state_space.get_dim_ids()[1]
        th1dot_boundaries = self._state_space.get_dim(id).get_boundaries()  
        th1dot = self._data_normalization(th1dot, th1dot_boundaries)
        
        self._state_space.get_dim_ids()
        id = self._state_space.get_dim_ids()[2]
        a1_boundaries = self._state_space.get_dim(id).get_boundaries()
        a1 = self._data_normalization(a1, a1_boundaries)
        
        self._state_space.get_dim_ids()
        id = self._state_space.get_dim_ids()[3]
        th2_boundaries = self._state_space.get_dim(id).get_boundaries()
        th2 = self._data_normalization(th2, th2_boundaries)
        
        self._state_space.get_dim_ids()
        id = self._state_space.get_dim_ids()[4]
        th2dot_boundaries = self._state_space.get_dim(id).get_boundaries()
        th2dot = self._data_normalization(th2dot, th2dot_boundaries)
        
        self._state_space.get_dim_ids()
        id = self._state_space.get_dim_ids()[5]
        a2_boundaries = self._state_space.get_dim(id).get_boundaries()
        a2 = self._data_normalization(a2, a2_boundaries)
        
        reward = Reward(Reward.C_TYPE_OVERALL)
        
        target = np.array([np.pi, 0.0, np.pi, 0.0])
        state = p_state_new.get_values()
        old_state = p_state_old.get_values()
        
        th1_count = 0
        for th1 in self.y[::-1, 0]:
            ang = np.degrees(self._data_normalization(th1, th1_boundaries))
            if ang > 170 or ang < 190 or \
                    ang < -170 or ang > -190:
                th1_count += 1
            else:
                break
        th1_distance = np.pi - abs(self._data_normalization(th1, th1_boundaries))
        th1_distance_costs = 4 if th1_distance <= 0.1 else 0.3 / th1_distance
        
        th1_speed_costs = np.pi * abs(state[1]) / self.max_speed
        
        # max acceleration in one timestep is assumed to be double the max speed
        th1_acceleration_costs = np.pi * abs(self.y[-1, 1]-self.y[-2, 1]) / (2 * self.max_speed)
        
        inner_pole_costs = (th1_distance_costs * th1_count / len(self.y)) - th1_speed_costs - (th1_acceleration_costs ** 0.5)
        inner_pole_weight = (self.l1/2)*self.m1
        
        th2_count = 0
        for th2 in self.y[::-1, 2]:
            ang = np.degrees(self._data_normalization(th2, th2_boundaries))
            if ang > 170 or ang < 190 or \
                    ang < -170 or ang > -190:
                th2_count += 1
            else:
                break
        th2_distance = np.pi - abs(self._data_normalization(th2, th2_boundaries))
        th2_distance_costs = 4 if th2_distance <= 0.1 else 0.3 / th2_distance
        
        th2_speed_costs = np.pi * abs(state[3]) / self.max_speed
        
        th2_acceleration_costs = np.pi * abs(self.y[-1, 3]-self.y[-2, 3]) / (2 * self.max_speed)
        
        outer_pole_costs = (th2_distance_costs * th2_count / len(self.y)) - th2_speed_costs - (th2_acceleration_costs ** 0.5)
        outer_pole_weight = 0.5 * (self.l2/2)*self.m2
        
        change_costs = ((np.linalg.norm(target[::2] - np.array(old_state)[::3])*(inner_pole_weight)) - 
                        (np.linalg.norm(target[::2] - np.array(state)[::3])*(outer_pole_weight)))
        
        reward.set_overall_reward((inner_pole_costs * inner_pole_weight) + (outer_pole_costs * outer_pole_weight) - (self.alpha * np.pi/2) + (change_costs))
                                                  

        return reward

    ## -------------------------------------------------------------------------------------------------
    def init_plot(self, p_figure=None):
        """
        This method initializes the plot figure of each episode. When the environment
        is reset, the previous figure is closed and reinitialized. 
        
        Parameters
        ----------
        p_figure : matplotlib.figure.Figure
            A Figure object of the matplotlib library.
        """
        if hasattr(self, 'fig'):
            plt.close(self.fig)

        if p_figure is None:
            self.fig = plt.figure(figsize=(5, 4))
            self.embedded_fig = False
        else:
            self.fig = p_figure
            self.embedded_fig = True

        self.ax = self.fig.add_subplot(autoscale_on=False,
                                       xlim=(-self.L * 1.2, self.L * 1.2), ylim=(-self.L * 1.2, self.L * 1.2))
        self.ax.set_aspect('equal')
        self.ax.grid()

        self.cw_arc = Arc([0, 0], 0.5 * self.l1, 0.5 * self.l1, angle=0, theta1=0,
                          theta2=250, color='crimson')
        endX = (0.5 * self.l1 / 2) * np.cos(np.radians(0))
        endY = (0.5 * self.l1 / 2) * np.sin(np.radians(0))
        self.cw_arrow = RegularPolygon((endX, endY), 3, 0.5 * self.l1 / 9, np.radians(180),
                                       color='crimson')

        self.ccw_arc = Arc([0, 0], 0.5 * self.l1, 0.5 * self.l1, angle=70, theta1=0,
                           theta2=320, color='crimson')
        endX = (0.5 * self.l1 / 2) * np.cos(np.radians(70 + 320))
        endY = (0.5 * self.l1 / 2) * np.sin(np.radians(70 + 320))
        self.ccw_arrow = RegularPolygon((endX, endY), 3, 0.5 * self.l1 / 9, np.radians(70 + 320),
                                        color='crimson')

        self.ax.add_patch(self.cw_arc)
        self.ax.add_patch(self.cw_arrow)
        self.ax.add_patch(self.ccw_arc)
        self.ax.add_patch(self.ccw_arrow)

        self.cw_arc.set_visible(False)
        self.cw_arrow.set_visible(False)
        self.ccw_arc.set_visible(False)
        self.ccw_arrow.set_visible(False)

        self.line, = self.ax.plot([], [], 'o-', lw=2)
        self.trace, = self.ax.plot([], [], '.-', lw=1, ms=2)

    ## -------------------------------------------------------------------------------------------------
    def update_plot(self):
        """
        This method updates the plot figure of each episode. When the figure is
        detected to be an embedded figure, this method will only set up the 
        necessary data of the figure.
        
        """
        x1 = self.l1 * sin(self.y[:, 0])
        y1 = -self.l1 * cos(self.y[:, 0])

        x2 = self.l2 * sin(self.y[:, 3]) + x1
        y2 = -self.l2 * cos(self.y[:, 3]) + y1

        # def animate(i):
        for i in range(len(self.y)):
            thisx = [0, x1[i], x2[i]]
            thisy = [0, y1[i], y2[i]]

            self.history_x.appendleft(thisx[2])
            self.history_y.appendleft(thisy[2])
            self.line.set_data(thisx, thisy)
            self.trace.set_data(self.history_x, self.history_y)



            if self.action_cw:
                self.cw_arc.set_visible(True)
                self.cw_arrow.set_visible(True)
                self.cw_arc.set_alpha(self.alpha)
                self.cw_arrow.set_alpha(self.alpha)
                self.ccw_arc.set_visible(False)
                self.ccw_arrow.set_visible(False)
            else:
                self.cw_arc.set_visible(False)
                self.cw_arrow.set_visible(False)
                self.ccw_arc.set_visible(True)
                self.ccw_arrow.set_visible(True)
                self.ccw_arc.set_alpha(self.alpha)
                self.ccw_arrow.set_alpha(self.alpha)

            if not self.embedded_fig and i%30 ==0 :
                self.fig.canvas.draw()
                self.fig.canvas.flush_events()<|MERGE_RESOLUTION|>--- conflicted
+++ resolved
@@ -39,16 +39,13 @@
 ## -- 2022-08-01  1.3.2     LSB      Coverting radians to degrees only in the state space
 ## -- 2022-08-05  1.3.3     LSB      Limiting the th1 and th2 within 180 to -180 degrees
 ## -- 2022-08-05  1.3.4     SY       Refactoring
-<<<<<<< HEAD
-## -- 2022-08-14  1.3.5     LSB      - Minor change in the max torque value, step size in integration
+## -- 2022-08-05  1.3.5     YI       Updating the bondaries of the environment's states
+## -- 2022-08-14  1.3.6     LSB      - Minor change in the max torque value, step size in integration
 ##                                   - Inverted angles with 0 degrees at top
-=======
-## -- 2022-08-05  1.3.5     YI       Updating the bondaries of the environment's states
->>>>>>> 055d9399
 ## -------------------------------------------------------------------------------------------------
 
 """
-Ver. 1.3.5 (2022-08-14)
+Ver. 1.3.6 (2022-08-05)
 
 This module provides an RL environment of double pendulum.
 """
