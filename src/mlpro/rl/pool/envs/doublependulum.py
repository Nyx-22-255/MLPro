--- conflicted
+++ resolved
@@ -55,20 +55,12 @@
 ## -- 2022-10-08  2.0.6     LSB      Bug fix
 ## -- 2022-11-09  2.1.0     DA       Refactorung due to changes on the plot systematics
 ## -- 2022-11-11  2.1.1     LSB      Bug fix for random seed dependent reproducibility
-<<<<<<< HEAD
-## -- 2022-11-18  2.2.0     LSB      New plot systematics
-## -------------------------------------------------------------------------------------------------
-
-"""
-Ver. 2.2.0 (2022-11-18)
-=======
 ## -- 2022-11-17  2.2.0     LSB      New plot systematics
 ## -- 2022-11-18  2.2.1     LSB      Method DoublePendulumRoot._init_figure(): title
 ## -------------------------------------------------------------------------------------------------
 
 """
 Ver. 2.2.1 (2022-11-18)
->>>>>>> fc0fbed0
 
 The Double Pendulum environment is an implementation of a classic control problem of Double Pendulum system. The
 dynamics of the system are based on the `Double Pendulum <https://matplotlib.org/stable/gallery/animation/double_pendulum.html>`_  implementation by
@@ -238,10 +230,7 @@
 
 ## ------------------------------------------------------------------------------------------------------
     def _init_figure(self) -> Figure:
-<<<<<<< HEAD
-        return plt.figure(figsize=(7,6))
-=======
-        figure = plt.figure(figsize=(5,5))
+        figure = plt.figure(figsize=(7,6))
 
         try:
             figure.canvas.set_window_title('Environment - '+self.C_NAME)
@@ -249,7 +238,6 @@
             figure.canvas.setWindowTitle('Environment - '+self.C_NAME)
 
         return figure
->>>>>>> fc0fbed0
 
 
 ## ------------------------------------------------------------------------------------------------------
@@ -524,12 +512,7 @@
         p_settings : PlotSettings
             Object with further plot settings.
         """
-<<<<<<< HEAD
-        p_figure.canvas.set_window_title('Environment - '+self.C_NAME)
-        plt.subplots_adjust(left=0.05, right=0.95)
-=======
-
->>>>>>> fc0fbed0
+
         p_settings.axes = []
 
         # Creates a grid space in the figure to use for subplot location
@@ -577,12 +560,14 @@
 
         if self._plot_level in [DoublePendulumRoot.C_PLOT_DEPTH_REWARD, DoublePendulumRoot.C_PLOT_DEPTH_ALL]:
             p_settings.axes.append(p_figure.add_subplot(grid[-1]))
+
+
             p_settings.axes[-1].set_title('Reward - '+ self.C_NAME)
+            p_settings.axes[-1].autoscale_view()
             p_settings.axes[-1].grid()
             p_settings.axes[-1].set_xlabel('Cycle ID')
             p_settings.axes[-1].set_ylabel('Reward')
             self._reward_plot,  = p_settings.axes[-1].plot(range(len(self._reward_history)), self._reward_history,'b', lw = 1)
-
 
 
     ## ------------------------------------------------------------------------------------------------------
