## -------------------------------------------------------------------------------------------------
## -- Project : MLPro - A Synoptic Framework for Standardized Machine Learning Tasks
## -- Package : mlpro
## -- Module  : robotinhtm
## -------------------------------------------------------------------------------------------------
## -- History :
## -- yyyy-mm-dd  Ver.      Auth.    Description
## -- 2021-09-10  0.0.0     MRD      Creation
## -- 2021-09-11  1.0.0     MRD      Release of first version
## -- 2021-09-11  1.0.1     MRD      Change Header information to match our new library name
## -- 2021-09-25  1.0.2     MRD      Minor fix for state space and action space recognition
## -- 2021-10-05  1.0.3     SY       Update following new attributes done and broken in State
## -- 2021-11-15  1.1.0     DA       Refactoring of class RobotHTM
## -- 2021-12-03  1.1.1     DA       Refactoring
## -- 2021-12-08  1.1.2     MRD      Change the state, include the joint angles
## -- 2021-12-19  1.1.3     DA       Replaced 'done' by 'success'
## -------------------------------------------------------------------------------------------------

"""
Ver. 1.1.3 (2021-12-19)

This module provide an environment of a robot manipulator based on Homogeneous Matrix
"""
import torch
import transformations
import numpy as np
import random
from mlpro.rl.models import *
from mlpro.gt.models import *



## -------------------------------------------------------------------------------------------------
## -------------------------------------------------------------------------------------------------
class RobotArm3D:
    """
    Auxilary class for the implementation of robotinhtm.
    Generate the Kinematic of a pre-defined robot in Homogeneous Matrix.
    """

    def __init__(self):
        self.thetas = torch.Tensor([])
        self.joints = torch.Tensor([])
        self.orientation = torch.Tensor([])
        self.adjustRot = []
        self.adjustTheta = []
        self.num_joint = 0
        self.jointAxis = []
        self.lvector = torch.Tensor([])
        self.HM = torch.Tensor([])
        self.HMeef = None

## -------------------------------------------------------------------------------------------------
    def add_link_joint(
        self,
        jointAxis=None,
        lvector=None,
        thetaInit=None,
        adjustRot=None,
        adjustTheta=None,
    ):
        self.joints = torch.cat([self.joints, torch.Tensor([[0, 0, 0, 1]]).T], dim=1)
        self.jointAxis.append(jointAxis)
        self.lvector = torch.cat([self.lvector, lvector])
        if adjustRot is not None:
            self.adjustRot.append(adjustRot)
            self.adjustTheta.append(adjustTheta)
        else:
            self.adjustRot.append(None)
            self.adjustTheta.append(None)
        if jointAxis != "f":
            self.thetas = torch.cat([self.thetas, thetaInit])
            self.num_joint = self.num_joint + 1

## -------------------------------------------------------------------------------------------------
    def get_transformation_matrix(self, theta, lvector, rotAxis, adjustRots=None, adjustThetas=None):
        transformationMatrix = torch.Tensor([])

        if rotAxis == "rx":
            rotM = torch.Tensor(
                [
                    [1, 0, 0],
                    [0, torch.cos(theta), -torch.sin(theta)],
                    [0, torch.sin(theta), torch.cos(theta)],
                ]
            )
        elif rotAxis == "ry":
            rotM = torch.Tensor(
                [
                    [torch.cos(theta), 0, torch.sin(theta)],
                    [0, 1, 0],
                    [-torch.sin(theta), 0, torch.cos(theta)],
                ]
            )
        elif rotAxis == "rz":
            rotM = torch.Tensor(
                [
                    [torch.cos(theta), -torch.sin(theta), 0],
                    [torch.sin(theta), torch.cos(theta), 0],
                    [0, 0, 1],
                ]
            )
        elif rotAxis == "f":
            rotM = torch.eye(3)

        # Adjust Rotation Projection
        if adjustRots is None:
            rotM = torch.matmul(rotM, torch.eye(3))
        else:
            rotMsT = torch.eye(3)
            for projection in range(len(adjustRots)):
                if adjustRots[projection] == "rx":
                    rotMs = torch.Tensor(
                        [
                            [1, 0, 0],
                            [
                                0,
                                torch.cos(adjustThetas[projection]),
                                -torch.sin(adjustThetas[projection]),
                            ],
                            [
                                0,
                                torch.sin(adjustThetas[projection]),
                                torch.cos(adjustThetas[projection]),
                            ],
                        ]
                    )
                elif adjustRots[projection] == "ry":
                    rotMs = torch.Tensor(
                        [
                            [
                                torch.cos(adjustThetas[projection]),
                                0,
                                torch.sin(adjustThetas[projection]),
                            ],
                            [0, 1, 0],
                            [
                                -torch.sin(adjustThetas[projection]),
                                0,
                                torch.cos(adjustThetas[projection]),
                            ],
                        ]
                    )
                elif adjustRots[projection] == "rz":
                    rotMs = torch.Tensor(
                        [
                            [
                                torch.cos(adjustThetas[projection]),
                                -torch.sin(adjustThetas[projection]),
                                0,
                            ],
                            [
                                torch.sin(adjustThetas[projection]),
                                torch.cos(adjustThetas[projection]),
                                0,
                            ],
                            [0, 0, 1],
                        ]
                    )
                rotMsT = torch.mm(rotMsT, rotMs)
            rotM = torch.mm(rotM, rotMsT)

        transformationMatrix = torch.cat([rotM, lvector.reshape(1, 3).T], dim=1)
        transformationMatrix = torch.cat([transformationMatrix, torch.Tensor([[0, 0, 0, 1]])], dim=0)
        return transformationMatrix


## -------------------------------------------------------------------------------------------------
    def update_joint_coords(self):
        self.HM = torch.Tensor([])
        T = torch.eye(4)
        for i in range(len(self.lvector)):
            if self.jointAxis[i] != "f":
                T_next = self.get_transformation_matrix(
                    self.thetas[i],
                    self.lvector[i],
                    rotAxis=self.jointAxis[i],
                    adjustRots=self.adjustRot[i],
                    adjustThetas=self.adjustTheta[i],
                )
            else:
                T_next = self.get_transformation_matrix(
                    torch.zeros(1),
                    self.lvector[i],
                    rotAxis=self.jointAxis[i],
                    adjustRots=self.adjustRot[i],
                    adjustThetas=self.adjustTheta[i],
                )

            T = torch.mm(T, T_next)
            self.HM = torch.cat([self.HM, T])
            self.joints[:, [i]] = torch.mm(T, torch.Tensor([[0, 0, 0, 1]]).T)

        # self.orientation = self.convert_to_quaternion_only()
        self.HMeef = T


## -------------------------------------------------------------------------------------------------
    def get_joint(self):
        return self.joints


## -------------------------------------------------------------------------------------------------
    def get_num_joint(self):
        return self.num_joint


## -------------------------------------------------------------------------------------------------
    def set_theta(self, theta):
        self.thetas = theta.flatten()


## -------------------------------------------------------------------------------------------------
    def get_homogeneous(self):
        return self.HM


## -------------------------------------------------------------------------------------------------
    def get_homogeneous_eef(self):
        return self.HMeef


## -------------------------------------------------------------------------------------------------
    def get_orientation(self):
        return self.orientation


## -------------------------------------------------------------------------------------------------
    def update_theta(self, deltaTheta):
        self.thetas += deltaTheta.flatten()

    ## -------------------------------------------------------------------------------------------------
    def convert_to_quaternion(self):
         origin, xaxis, yaxis, zaxis = [0, 0, 0], [1, 0, 0], [0, 1, 0], [0, 0, 1]
         hm_reshape = self.HM.reshape(self.joints.shape[1],4,4)
         hm_length = hm_reshape.shape[0]

         out = torch.Tensor([])
         for x in range(hm_length):
             _,_,rot,trans,_ = transformations.decompose_matrix(hm_reshape[x].numpy())

             qx = transformations.quaternion_about_axis(rot[0], xaxis)
             qy = transformations.quaternion_about_axis(rot[1], yaxis)
             qz = transformations.quaternion_about_axis(rot[2], zaxis)
             q = transformations.quaternion_multiply(qx, qy)
             q = transformations.quaternion_multiply(q, qz)

             outs = torch.Tensor(trans)
             outs = torch.cat([outs, torch.Tensor(q)])
             out = torch.cat([out,outs])

         return out    





## -------------------------------------------------------------------------------------------------
## -------------------------------------------------------------------------------------------------
class RobotHTM(Environment):
    """
    Custom environment for a arm robot represented as Homogeneous Matrix.
    The goal is to reach a certain point.
    """

    C_NAME = "RobotHTM"
    C_REWARD_TYPE = Reward.C_TYPE_OVERALL
    C_LATENCY = timedelta(0, 1, 0)
    C_INFINITY = np.finfo(np.float32).max

## -------------------------------------------------------------------------------------------------
    def __init__(self, p_num_joints=4, p_target_mode="Random", p_logging=Log.C_LOG_ALL):
        """
        Parameters:
            p_logging               Boolean switch for logging
            p_num_joints            Number of joints
            p_target_mode           Target Mode (Random or Fixed)
        """

        self.RobotArm1 = RobotArm3D()

        roboconf = {}
        roboconf["Joints"] = []

        jointType = []
        vectLinkLength = [[0, 0, 0], [0, 0, 0]]
        jointType.append("rz")
        for joint in range(p_num_joints - 1):
            vectLinkLength.append([0, 0.7, 0])
            jointType.append("rx")

        jointType.append("f")

        for x in range(len(jointType)):
            vectorLink = dict(x=vectLinkLength[x][0], y=vectLinkLength[x][1], z=vectLinkLength[x][2])
            joint = dict(
                Joint_name="Joint %d" % x,
                Joint_type=jointType[x],
                Vector_link_length=vectorLink,
            )
            roboconf["Joints"].append(joint)

        roboconf["Target_mode"] = p_target_mode
        roboconf["Update_rate"] = 0.01

        for robo in roboconf["Joints"]:
            self.RobotArm1.add_link_joint(
                lvector=torch.Tensor(
                    [
                        [
                            robo["Vector_link_length"]["x"],
                            robo["Vector_link_length"]["y"],
                            robo["Vector_link_length"]["z"],
                        ]
                    ]
                ),
                jointAxis=robo["Joint_type"],
                thetaInit=torch.Tensor([np.radians(0)]),
            )

        self.RobotArm1.update_joint_coords()
        self.jointangles = self.RobotArm1.thetas
        self.dt = roboconf["Update_rate"]
        self.target_mode = roboconf["Target_mode"]
        self.target = None
        self.init_distance = None
        self.num_joint = self.RobotArm1.get_num_joint()
        self.reach = torch.norm(torch.Tensor([[0.0, 0.0, 0.0]]) - self.RobotArm1.joints[:3, [-1]].reshape(1, 3))
        self.last_distance = None

        super().__init__(p_mode=Environment.C_MODE_SIM, p_logging=p_logging)
        self._state_space, self._action_space = self._setup_spaces()

        self.reset()


## -------------------------------------------------------------------------------------------------
    @staticmethod
    def setup_spaces():
        return None, None


## -------------------------------------------------------------------------------------------------
    def _setup_spaces(self):
        """
        Implement this method to enrich the state and action space with specific
        dimensions.
        """

        # 1 Setup state space
        state_space = ESpace()
        state_space.add_dim(Dimension(0, "Tx", "Targetx", "", "m", "m", p_boundaries=[-np.inf, np.inf]))
        state_space.add_dim(Dimension(1, "Ty", "Targety", "", "m", "m", p_boundaries=[-np.inf, np.inf]))
        state_space.add_dim(Dimension(2, "Tz", "Targetz", "", "m", "m", p_boundaries=[-np.inf, np.inf]))
        state_space.add_dim(Dimension(3, "Px", "Targetx", "", "m", "m", p_boundaries=[-np.inf, np.inf]))
        state_space.add_dim(Dimension(4, "Py", "Targety", "", "m", "m", p_boundaries=[-np.inf, np.inf]))
        state_space.add_dim(Dimension(5, "Pz", "Targetz", "", "m", "m", p_boundaries=[-np.inf, np.inf]))

        for idx in range(self.num_joint):
            state_space.add_dim(
                Dimension(
                    idx + 6,
                    "J%i" % (idx),
                    "Joint%i" % (idx),
                    "",
                    "deg",
                    "deg",
                    p_boundaries=[-np.inf, np.inf],
                )
            )

        # 2 Setup action space
        action_space = ESpace()
        for idx in range(self.num_joint):
            action_space.add_dim(
                Dimension(
                    idx,
                    "A%i" % (idx),
                    "AV%i" % (idx),
                    "",
                    "rad/sec",
                    "\frac{rad}{sec}",
                    p_boundaries=[-np.pi, np.pi],
                )
            )

        return state_space, action_space


## -------------------------------------------------------------------------------------------------
    def _simulate_reaction(self, p_state: State, p_action: Action) -> State:
        action = p_action.get_sorted_values()
        if not isinstance(action, torch.Tensor):
            action = torch.Tensor(action)
        self.RobotArm1.update_theta(action * self.dt)
        self.RobotArm1.update_joint_coords()
        self.jointangles = self.RobotArm1.thetas

        obs = torch.cat(
            [
                self.target,
                self.RobotArm1.joints[:3, [-1]].reshape(1, 3),
                self.RobotArm1.thetas.reshape(1, self.num_joint),
            ],
            dim=1,
        )
        obs = obs.cpu().flatten().tolist()
        state = State(self._state_space)
        state.set_values(obs)

        return state

<<<<<<< HEAD

## -------------------------------------------------------------------------------------------------
    def _compute_success(self, p_state: State = None) -> bool:
        disterror = np.linalg.norm(p_state.get_values()[:3] - p_state.get_values()[3:6])
=======
    ## -------------------------------------------------------------------------------------------------
    def _compute_done(self, p_state: State = None) -> bool:
        disterror = np.linalg.norm(np.array(p_state.get_values())[:3] - np.array(p_state.get_values())[3:6])
>>>>>>> aa8bea6a

        if disterror <= 0.1:
            return True
        else:
            return False


## -------------------------------------------------------------------------------------------------
    def _compute_broken(self, p_state: State) -> bool:
        return False


## -------------------------------------------------------------------------------------------------
    def _compute_reward(self, p_state_old: State, p_state_new: State) -> Reward:
        reward = Reward(self.C_REWARD_TYPE)
        disterror = np.linalg.norm(np.array(p_state_new.get_values())[:3] - np.array(p_state_new.get_values())[3:6])

        ratio = disterror / self.init_distance.item()
        rew = -np.ones(1) * ratio
        rew = rew - 10e-2
        if disterror <= 0.1:
            rew = rew + 1
        rew = rew.astype("float64")
        reward.set_overall_reward(rew.item())
        return reward


## -------------------------------------------------------------------------------------------------
    def set_theta(self, theta):
        self.RobotArm1.thetas = theta.reshape(self.num_joint)
        self.RobotArm1.update_joint_coords()
        self.jointangles = self.RobotArm1.thetas


## -------------------------------------------------------------------------------------------------
    def reset(self, p_seed=None) -> None:
        self.set_random_seed(p_seed)
        theta = torch.zeros(self.RobotArm1.get_num_joint())
        self.RobotArm1.set_theta(theta)
        self.RobotArm1.update_joint_coords()
        self.jointangles = self.RobotArm1.thetas
        if self.target_mode == "random":
            num = random.random()
            if num < 0.2:
                self.target = torch.Tensor([[0.5, 0.5, 0.5]])
                self.init_distance = torch.norm(self.RobotArm1.joints[:3, [-1]].reshape(1, 3) - self.target)
            elif num < 0.4:
                self.target = torch.Tensor([[0.0, 0.5, 0.5]])
                self.init_distance = torch.norm(self.RobotArm1.joints[:3, [-1]].reshape(1, 3) - self.target)
            elif num < 0.6:
                self.target = torch.Tensor([[-0.5, 0.0, 0.5]])
                self.init_distance = torch.norm(self.RobotArm1.joints[:3, [-1]].reshape(1, 3) - self.target)
            elif num < 0.8:
                self.target = torch.Tensor([[0.0, -0.5, 0.5]])
                self.init_distance = torch.norm(self.RobotArm1.joints[:3, [-1]].reshape(1, 3) - self.target)
            else:
                self.target = torch.Tensor([[-0.5, -0.5, 0.5]])
                self.init_distance = torch.norm(self.RobotArm1.joints[:3, [-1]].reshape(1, 3) - self.target)
        else:
            self.target = torch.Tensor([[0.5, 0.5, 0.5]])
            self.init_distance = torch.norm(self.RobotArm1.joints[:3, [-1]].reshape(1, 3) - self.target)
        obs = torch.cat(
            [
                self.target,
                self.RobotArm1.joints[:3, [-1]].reshape(1, 3),
                self.RobotArm1.thetas.reshape(1, self.num_joint),
            ],
            dim=1,
        )
        obs = obs.cpu().flatten().tolist()
        self._state = State(self._state_space)
        self._state.set_values(obs)
        self._state.set_success(True)


## -------------------------------------------------------------------------------------------------
    def init_plot(self, p_figure=None):
        pass


## -------------------------------------------------------------------------------------------------
    def update_plot(self):
        pass<|MERGE_RESOLUTION|>--- conflicted
+++ resolved
@@ -410,16 +410,10 @@
 
         return state
 
-<<<<<<< HEAD
-
-## -------------------------------------------------------------------------------------------------
-    def _compute_success(self, p_state: State = None) -> bool:
-        disterror = np.linalg.norm(p_state.get_values()[:3] - p_state.get_values()[3:6])
-=======
-    ## -------------------------------------------------------------------------------------------------
+
+ ## -------------------------------------------------------------------------------------------------
     def _compute_done(self, p_state: State = None) -> bool:
         disterror = np.linalg.norm(np.array(p_state.get_values())[:3] - np.array(p_state.get_values())[3:6])
->>>>>>> aa8bea6a
 
         if disterror <= 0.1:
             return True
