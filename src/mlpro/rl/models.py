## -------------------------------------------------------------------------------------------------
## -- Project : FH-SWF Automation Technology - Common Code Base (CCB)
## -- Package : mlpro.models
## -- Module  : rl
## -------------------------------------------------------------------------------------------------
## -- History :
## -- yyyy-mm-dd  Ver.      Auth.    Description
## -- 2021-04-18  0.0.0     DA       Creation
## -- 2021-06-06  1.0.0     DA       Release of first version
## -- 2021-06-13  1.1.1     DA       New method Agent.reset_episode() and call in class Training;
## --                                Some bugfixes in class MultiAgent
## -- 2021-06-15  1.1.2     SY       Bugfixing in class ActionElement
## -- 2021-06-25  1.2.0     DA       New class RLDataStoring (based on new basic class DataStoring);
## --                                Extension of classes Scenario and Training by data logging; 
## --                                New method Environment.get_reward_type();
## --                                New methods Agent.get_name(), Agent.set_name()
## --                                New method Training.save_data()
## -- 2021-07-01  1.2.1     DA       Bugfixes in classes MultiAgent and Training
## -- 2021-07-06  1.2.2     SY       Update method Training.save_data()
## -- 2021-08-26  1.3.0     DA       New classes: EnvBase, EnvModel, SARBuffer, SARBufferelement, 
## --                                Policy, HPTuningRL
## --                                Enhancements on Agent class;
## --                                Class WrapperGym renamed to WrEnvGym;
## --                                Incompatible changes on classes Agent, MultiAgent, Scenario
## -- 2021-08-27  1.3.1     SY       Move classes WrEnvPZoo, WrPolicyRAY to a new module wrapper
## -- 2021-08-28  1.3.2     DA       Bugfixes and minor improvements
## -- 2021-09-11  1.3.2     MRD      Change Header information to match our new library name
## -- 2021-09-18  1.3.3     MRD      Implement new SARBuffer class and SARBufferelement. The buffer
## --                                is now working in dictionary. Now the SARBuffer is inside
## --                                the Policy and EnvModel instead of the Agent.
## --                                Added "Done" as default input for Agent.adapt()
## -- 2021-09-19  1.3.3     MRD      Change SARBuffer Class and Inherits SARBufferElement with base
## --                                class Buffer
## -- 2021-09-25  1.3.4     MRD      Remove Previous state into the buffer. Add Next state to the buffer
## --                                Remove clearing buffer on every reset. The clearing buffer should
## --                                be controlled from the policy
## -- 2021-10-05  1.4.0     DA       Various changes:
## --                                - Class State: new attributes done, broken and related methods 
## --                                - New class ActionPlanner
## --                                - Class Agent: preparation for model-based mode
## --                                Introduction of method Environment.get_cycle_limit()
## -- 2021-10-05  1.4.1     SY       Bugfixes and minor improvements
## -- 2021-10-08  1.4.2     DA       Class Scenario/constructor/param p_cycle_limit: new value -1
## --                                lets class get the cycle limit from the env
## -- 2021-10-18  1.4.3     DA       Refactoring Policy/Agent/MultiAgent: state space renamed to 
## --                                observation space
<<<<<<< HEAD
## -- 2021-10-dd  1.5.0     DA       Model-based Agent functionality 
## -------------------------------------------------------------------------------------------------

"""
Ver. 1.5.0 (2021-10-dd)
=======
## -- 2021-10-25  1.4.4     SY       Enhancement of class EnvBase by adding ScientificObject.
## -------------------------------------------------------------------------------------------------

"""
Ver. 1.4.4 (2021-10-25)
>>>>>>> c1ab50da

This module provides model classes for reinforcement learning tasks.
"""


import numpy as np
from typing import List
from time import sleep
from mlpro.bf.exceptions import ParamError
from mlpro.bf.various import *
from mlpro.bf.math import *
from mlpro.bf.ml import *
from mlpro.bf.data import *
from mlpro.bf.plot import *




## -------------------------------------------------------------------------------------------------
## -------------------------------------------------------------------------------------------------
class State(Element, TStamp):
    """
    Objects of this class represent states of a given metric state space.
    """

## -------------------------------------------------------------------------------------------------
    def __init__(self, p_state_space:MSpace):
        TStamp.__init__(self)
        Element.__init__(self, p_state_space)
        self.set_done(False)
        self.set_broken(False)


## -------------------------------------------------------------------------------------------------
    def get_done(self) -> bool:
        return self._done


## -------------------------------------------------------------------------------------------------
    def set_done(self, p_done:bool):
        self._done = p_done


## -------------------------------------------------------------------------------------------------
    def get_broken(self) -> bool:
        return self._broken


## -------------------------------------------------------------------------------------------------
    def set_broken(self, p_broken:bool):
        self._broken = p_broken





## -------------------------------------------------------------------------------------------------
## -------------------------------------------------------------------------------------------------
class ActionElement(Element):

## -------------------------------------------------------------------------------------------------
    def __init__(self, p_action_space:Set, p_weight=1.0) -> None:
        super().__init__(p_action_space)
        self.set_weight(p_weight)


## -------------------------------------------------------------------------------------------------
    def get_weight(self):
        return self.weight


## -------------------------------------------------------------------------------------------------
    def set_weight(self, p_weight):
        self.weight = p_weight

    



## -------------------------------------------------------------------------------------------------
## -------------------------------------------------------------------------------------------------
class Action(ElementList, TStamp):
    """
    Objects of this class represent actions of (multi-)agents. Every element
    of the internal list is related to an agent and it's partial subaction.
    Action values for the first agent can be added while object instantiation.
    Action values of further agents can be added by using method self.add_elem().
    """

## -------------------------------------------------------------------------------------------------
    def __init__(self, p_agent_id=0, p_action_space=None, p_values:np.ndarray=None):
        """
        Parameters:
            p_agent_id        Unique id of (first) agent to be added
            p_action_space    Action space of (first) agent to be added
            p_values          Action values of (first) agent to be added
        """

        ElementList.__init__(self)
        TStamp.__init__(self)

        if ( p_action_space is not None ) and ( p_values is not None):
            e = ActionElement(p_action_space)
            e.set_values(p_values)
            self.add_elem(p_agent_id, e)


## -------------------------------------------------------------------------------------------------
    def get_agent_ids(self):
        return self.get_elem_ids()


## -------------------------------------------------------------------------------------------------
    def get_sorted_values(self) -> np.ndarray:
        # 1 Determine overall dimensionality of action vector
        num_dim     = 0
        action_ids  = []

        for elem in self._elem_list:
            num_dim = num_dim + elem.get_related_set().get_num_dim()
            action_ids.extend(elem.get_related_set().get_dim_ids())

        action_ids.sort()

        # 2 Transfer action values
        action = np.zeros(num_dim)

        for elem in self._elem_list:
            for elem_action_id in elem.get_related_set().get_dim_ids():
                i         = action_ids.index(elem_action_id)
                action[i] = elem.get_value(elem_action_id)

        # 3 Return sorted result array
        return action





## -------------------------------------------------------------------------------------------------
## -------------------------------------------------------------------------------------------------
class Reward(TStamp):
    """
    Objects of this class represent rewards of environments. The internal structure
    depends of the reward type. Three types are supported as listed below.
    """

    C_TYPE_OVERALL        = 0    # Reward is a scalar (default)
    C_TYPE_EVERY_AGENT    = 1    # Reward is a scalar for every agent
    C_TYPE_EVERY_ACTION   = 2    # Reward is a scalar for every agent and action

## -------------------------------------------------------------------------------------------------
    def __init__(self, p_type=C_TYPE_OVERALL, p_value=0):
        """
        Parameters:
            p_type          Reward type (default: C_TYPE_OVERALL)
            p_value         Overall reward value (reward type C_TYPE_OVERALL only)
        """

        TStamp.__init__(self)
        self.type           = p_type
        self.agent_ids      = []
        self.rewards        = []
        if self.type == self.C_TYPE_OVERALL: self.set_overall_reward(p_value)


## -------------------------------------------------------------------------------------------------
    def get_type(self):
        return self.type        


## -------------------------------------------------------------------------------------------------
    def is_rewarded(self, p_agent_id) -> bool:
        try:
            i = self.agent_ids.index(p_agent_id)
            return True
        except:
            return False


## -------------------------------------------------------------------------------------------------
    def set_overall_reward(self, p_reward) -> bool:
        if self.type != self.C_TYPE_OVERALL: return False
        self.overall_reward = p_reward    
        return True


## -------------------------------------------------------------------------------------------------
    def get_overall_reward(self):
        return self.overall_reward


## -------------------------------------------------------------------------------------------------
    def add_agent_reward(self, p_agent_id, p_reward) -> bool:
        if self.type != self.C_TYPE_EVERY_AGENT: return False
        self.agent_ids.append(p_agent_id) 
        self.rewards.append(p_reward)   
        return True


## -------------------------------------------------------------------------------------------------
    def get_agent_reward(self, p_agent_id):
        if self.type == self.C_TYPE_OVERALL: return self.overall_reward

        try:
            i = self.agent_ids.index(p_agent_id)    
        except:
            return None   

        return self.rewards[i]


## -------------------------------------------------------------------------------------------------
    def add_action_reward(self, p_agent_id, p_action_id, p_reward) -> bool:
        if self.type != self.C_TYPE_EVERY_ACTION: return False

        try:
            i = self.agent_ids.index(p_agent_id)
            r = self.rewards[i]
            r[0].append(p_action_id)
            r[1].append(p_reward)
        except:
            self.agent_ids.append(p_agent_id)
            self.rewards.append([ [p_action_id],[p_reward] ])

        return True


## -------------------------------------------------------------------------------------------------
    def get_action_reward(self, p_agent_id, p_action_id):
      if self.type != self.C_TYPE_EVERY_ACTION: return None
      
      try:
          i_agent = self.agent_ids.index(p_agent_id)
      except:
          return None

      try:
          r = self.rewards[i_agent]
          i_action = r[0].index(p_action_id)
          return r[1][i_action]
      except:
          return None





## -------------------------------------------------------------------------------------------------
## -------------------------------------------------------------------------------------------------
class EnvBase(Log, Plottable, ScientificObject):
    """
    Base class for all environment classes. It defines the interface and elementry properties for
    an environment in the context of reinforcement learning.
    """

    C_TYPE          = 'Environment Base'
    C_NAME          = '????'

    C_LATENCY       = timedelta(0,1,0)              # Default latency 1s

    C_REWARD_TYPE   = Reward.C_TYPE_OVERALL         # Default reward type for reinforcement learning

## -------------------------------------------------------------------------------------------------
    def __init__(self, p_latency:timedelta=None, p_logging=True):
        """
        Parameters:
            p_latency           Optional: latency of environment. If not provided
                                internal value C_LATENCY will be used by default
            p_logging           Boolean switch for logging
        """

        Log.__init__(self, p_logging=p_logging)
        self._state_space      = ESpace()           # Euclidian space as default
        self._action_space     = ESpace()           # Euclidian space as default
        self._state            = None
        self._last_action      = None
        self._goal_achievement = 0.0
        self.set_latency(p_latency)


## -------------------------------------------------------------------------------------------------
    def get_state_space(self):
        return self._state_space


## -------------------------------------------------------------------------------------------------
    def get_action_space(self):
        return self._action_space


## -------------------------------------------------------------------------------------------------
    def get_latency(self) -> timedelta:
        """
        Returns latency of environment.
        """

        return self.latency


## -------------------------------------------------------------------------------------------------
    def set_latency(self, p_latency:timedelta=None) -> None:
        """
        Sets latency of environment. If p_latency is None latency will be reset
        to internal value of attribute C_LATENCY.

        Parameters:
          p_latency       New latency 
        """

        if p_latency is None:
            self.latency = self.C_LATENCY
        else:
            self.latency = p_latency


## -------------------------------------------------------------------------------------------------
    def get_reward_type(self):
        return self.C_REWARD_TYPE


## -------------------------------------------------------------------------------------------------
    def get_state(self) -> State:
        """
        Returns current state of environment.
        """

        return self._state


## -------------------------------------------------------------------------------------------------
    def _set_state(self, p_state:State) -> None:
        """
        Explicitely sets the current state of the environment. Internal use only.
        """

        self._state = p_state


## -------------------------------------------------------------------------------------------------
    def get_done(self) -> bool:
        if self._state is None: return False
        return self._state.get_done()


## -------------------------------------------------------------------------------------------------
    def get_broken(self) -> bool:
        if self._state is None: return False
        return self._state.get_broken()


## -------------------------------------------------------------------------------------------------
    def get_goal_achievement(self):
        return self._goal_achievement


## -------------------------------------------------------------------------------------------------
    def reset(self) -> None:
        """
        Resets environment to initial state. Please redefine.
        """

        raise NotImplementedError


## -------------------------------------------------------------------------------------------------
    def process_action(self, p_action:Action) -> bool:
        """
        Processes given action and updates the state of the environment.

        Parameters:
            p_action      Action to be processed

        Returns:
            True, if action processing was successfull. False otherwise.
        """

        raise NotImplementedError


## -------------------------------------------------------------------------------------------------
    def compute_reward(self) -> Reward:
        """
        Computes a reward. Please redefine.

        Returns:
          Reward object
        """

        raise NotImplementedError





## -------------------------------------------------------------------------------------------------
## -------------------------------------------------------------------------------------------------
class Environment(EnvBase):
    """
    This class represents the central environment model to be reused/inherited in own rl projects.
    """

    C_TYPE          = 'Environment'
 
    C_MODE_SIM      = 0
    C_MODE_REAL     = 1

    C_CYCLE_LIMIT   = 0         # Recommended cycle limit for training episodes

## -------------------------------------------------------------------------------------------------
    def __init__(self, p_mode=C_MODE_SIM, p_latency:timedelta=None, p_logging=True):
        """
        Parameters:
            p_mode              Mode of environment (simulation/real)
            p_latency           Optional: latency of environment. If not provided
                                internal value C_LATENCY will be used by default
            p_logging           Boolean switch for logging
        """

        super().__init__(p_latency=p_latency, p_logging=p_logging)
        self._setup_spaces()
        self.set_mode(p_mode)


## -------------------------------------------------------------------------------------------------
    def get_mode(self):
        return self._mode


## -------------------------------------------------------------------------------------------------
    def get_cycle_limit(self):
        """
        Returns limit of cycles per training episode.
        """

        return self.C_CYCLE_LIMIT


## -------------------------------------------------------------------------------------------------
    def set_mode(self, p_mode):
        if p_mode == self.C_MODE_SIM:
            self.log(self.C_LOG_TYPE_I, 'Switched to mode SIMULATION')
        elif p_mode == self.C_MODE_REAL:
            self.log(self.C_LOG_TYPE_I, 'Switched to mode REAL')
        else:
            self.log(self.C_LOG_TYPE_E, 'Wrong mode', p_mode)
            self.set_mode(self.C_MODE_SIM)
            return

        self._mode = p_mode


## -------------------------------------------------------------------------------------------------
    def process_action(self, p_action:Action) -> bool:
        """
        Processes given action and updates the state of the environment.

        Parameters:
            p_action      Action to be processed

        Returns:
            True, if action processing was successfull. False otherwise.
        """

        # 0 Some initial stuff
        self.last_action = p_action
        self.log(self.C_LOG_TYPE_I, 'Start processing action')
        for agent in p_action.get_elem_ids():
            self.log(self.C_LOG_TYPE_I, 'Actions of agent', agent, '=', p_action.get_elem(agent).get_values())

        # 1 State transition
        if self._mode == self.C_MODE_SIM:
            # 1.1 Simulated state transition
            self._simulate_reaction(p_action)

        elif self._mode == self.C_MODE_REAL:
            # 1.2 Real state transition

            # 1.2.1 Export action to executing system
            if not self._export_action(p_action):
                self.log(self.C_LOG_TYPE_E, 'Action export failed!')
                return False

            # 1.2.2 Wait for the defined latency
            sleep(self.get_latency().total_seconds())

            # 1.2.3 Import state from executing system
            if not self._import_state():
                self.log(self.C_LOG_TYPE_E, 'State import failed!')
                return False

        # 2 State evaluation
        self._evaluate_state()

        self.log(self.C_LOG_TYPE_I, 'Action processing finished successfully')
        return True


## -------------------------------------------------------------------------------------------------
    def _setup_spaces(self):
        """
        Implement this method to enrich the state and action space with specific 
        dimensions. 
        """

        # 1 Setup state space
        # self._state_space.add_dim(Dimension(0, 'Pos', 'Position', '', 'm', 'm', [-50,50]))
        # self._state_space.add_dim(Dimension(1, 'Vel', 'Velocity', '', 'm/sec', '\frac{m}{sec}', [-50,50]))

        # 2 Setup action space
        # self.action_space.add_dim(Dimension(0, 'Rot', 'Rotation', '', '1/sec', '\frac{1}{sec}', [-50,50]))

        raise NotImplementedError


## -------------------------------------------------------------------------------------------------
    def _simulate_reaction(self, p_action:Action) -> None:
        """
        Mode C_MODE_SIM only: simulates a state transition of the environment 
        based on a new action. Method to be redefined. Please use method 
        set_state() for internal update.

        Parameters:
            p_action      Action to be processed
        """

        raise NotImplementedError


## -------------------------------------------------------------------------------------------------
    def _export_action(self, p_action:Action) -> bool:
        """
        Mode C_MODE_REAL only: exports given action to be processed externally 
        (for instance by a real hardware). Please redefine. 

        Parameters:
            p_action      Action to be exported

        Returns:
            True, if action export was successful. False otherwise.
        """

        raise NotImplementedError


## -------------------------------------------------------------------------------------------------
    def _import_state(self) -> bool:
        """
        Mode C_MODE_REAL only: imports state from an external system (for instance a real hardware). 
        Please redefine. Please use method set_state() for internal update.

        Returns:
          True, if state import was successful. False otherwise.
        """

        raise NotImplementedError


## -------------------------------------------------------------------------------------------------
    def _evaluate_state(self) -> None:
        """
        Updates the internal goal achievement value in [0,1] and the flags done and broken inside the 
        current state. Please redefine.
        """

        raise NotImplementedError

        # Sample code
        self._goal_achievement = 0.0
        self._state.set_done(False)
        self._state.set_broken(False)





## -------------------------------------------------------------------------------------------------
## -------------------------------------------------------------------------------------------------
class AFctSTrans(AdaptiveFunction):
    """
    Adaptive function for state transition prediction to be used inside the EnvModel class.
    """

    C_TYPE          = 'AFct STrans'

## -------------------------------------------------------------------------------------------------
    def __init__(self, p_afct_cls, p_state_space:MSpace, p_action_space:MSpace, p_threshold=0, p_buffer_size=0, p_ada=True, p_logging=True):
        """
        Parameters:
            p_afct_cls          Adaptive function class (compatible to class AdaptiveFunction)
            p_state_space       State space
            p_action_space      Action space
            p_threshold         See description of class AdaptiveFunction
            p_buffer_size       Initial size of internal data buffer (0=no buffering)
            p_ada               Boolean switch for adaptivity
            p_logging           Boolean switch for logging functionality
        """
         
        # concatenate state and action space to input space
        # ...
        input_space = None 

        self._afct = p_afct_cls(p_input_space=input_space, p_output_space=p_state_space, p_output_elem_cls=State, p_threshold=p_threshold, p_buffer_size=p_buffer_size, p_ada=p_ada, p_logging=p_logging)


## -------------------------------------------------------------------------------------------------
    def map(self, p_state:State, p_action:Action) -> State:
        input = None
        return super().map(input)





## -------------------------------------------------------------------------------------------------
## -------------------------------------------------------------------------------------------------
class AFctReward(AdaptiveFunction):

    C_TYPE          = 'AFct Reward'

## -------------------------------------------------------------------------------------------------
    def __init__(self, p_afct_cls, p_state_space:MSpace, p_action_space:MSpace, p_threshold=0, p_buffer_size=0, p_ada=True, p_logging=True):
        """
        Parameters:
            p_afct_cls          Adaptive function class (compatible to class AdaptiveFunction)
            p_state_space       State space
            p_action_space      Action space
            p_threshold         See description of class AdaptiveFunction
            p_buffer_size       Initial size of internal data buffer (0=no buffering)
            p_ada               Boolean switch for adaptivity
            p_logging           Boolean switch for logging functionality
        """
         
        # concatenate state and action space to input space
        # ...
        input_space     = None 
        output_space    = None

        self._afct = p_afct_cls(p_input_space=input_space, p_output_space=output_space, p_output_elem_cls=Element, p_threshold=p_threshold, p_buffer_size=p_buffer_size, p_ada=p_ada, p_logging=p_logging)






## -------------------------------------------------------------------------------------------------
## -------------------------------------------------------------------------------------------------
class AFctDone(AdaptiveFunction):

    C_TYPE          = 'AFct Done'

## -------------------------------------------------------------------------------------------------
    def __init__(self, p_afct_cls, p_state_space:MSpace, p_threshold=0, p_buffer_size=0, p_ada=True, p_logging=True):
        """
        Parameters:
            p_afct_cls          Adaptive function class (compatible to class AdaptiveFunction)
            p_state_space       State space
            p_threshold         See description of class AdaptiveFunction
            p_buffer_size       Initial size of internal data buffer (0=no buffering)
            p_ada               Boolean switch for adaptivity
            p_logging           Boolean switch for logging functionality
        """
         
        # concatenate state and action space to input space
        # ...
        output_space = None 

        self._afct = p_afct_cls(p_input_space=p_state_space, p_output_space=output_space, p_output_elem_cls=Element, p_threshold=p_threshold, p_buffer_size=p_buffer_size, p_ada=p_ada, p_logging=p_logging)





## -------------------------------------------------------------------------------------------------
## -------------------------------------------------------------------------------------------------
class AFctBroken(AdaptiveFunction):

    C_TYPE          = 'AFct Broken'

## -------------------------------------------------------------------------------------------------
    def __init__(self, p_afct_cls, p_state_space:MSpace, p_threshold=0, p_buffer_size=0, p_ada=True, p_logging=True):
        """
        Parameters:
            p_afct_cls          Adaptive function class (compatible to class AdaptiveFunction)
            p_state_space       State space
            p_threshold         See description of class AdaptiveFunction
            p_buffer_size       Initial size of internal data buffer (0=no buffering)
            p_ada               Boolean switch for adaptivity
            p_logging           Boolean switch for logging functionality
        """
         
        # concatenate state and action space to input space
        # ...
        output_space = None 

        self._afct = p_afct_cls(p_input_space=p_state_space, p_output_space=output_space, p_output_elem_cls=Element, p_threshold=p_threshold, p_buffer_size=p_buffer_size, p_ada=p_ada, p_logging=p_logging)





## -------------------------------------------------------------------------------------------------
## -------------------------------------------------------------------------------------------------
class EnvModel(EnvBase, Adaptive):
    """
    Template class for a Real world model to be used for model based agents.
    """

    C_TYPE          = 'EnvModel'

## -------------------------------------------------------------------------------------------------
    def __init__(self, p_state_space:MSpace, p_action_space:MSpace, p_afct_strans:AFctSTrans, p_afct_reward:AFctReward, p_afct_done:AFctDone, p_afct_broken:AFctBroken, p_ada=True, p_logging=True):
        """
        Parameters:
            p_state_space           State space
            p_action_space          Action space
            p_afct_strans           Adaptive function for state transition prediction
            p_afct_reward           Adaptive function for reward prediction
            p_afct_done             Adaptive function for done prediction
            p_afct_broken           Adaptive function for broken prediction
            p_ada                   Boolean switch for adaptivity
            p_logging               Boolean switch for logging functionality
        """

        EnvBase.__init__(self, p_logging=p_logging)
        Adaptive.__init__(self, p_buffer_size=0, p_ada=p_ada, p_logging=p_logging)
        self._state_space   = p_state_space
        self._action_space  = p_action_space
        self._afct_strans   = p_afct_strans
        self._afct_reward   = p_afct_reward
        self._afct_done     = p_afct_done
        self._afct_broken   = p_afct_broken
 

## -------------------------------------------------------------------------------------------------
    def _adapt(self, *p_args) -> bool:
        """
        Adapts the internal predictive functions based on State-Action-Reward-State (SARS) data.

        Parameters:
            p_arg[0]           Object of type SARSElement
        """

        # ... to be implemented
        pass


## -------------------------------------------------------------------------------------------------
    def get_maturity(self):
        """
        Returns maturity of environment model.
        """

        return min(self._afct_strans.get_maturity(), self._afct_reward.get_maturity(), self._afct_done.get_maturity(), self._afct_broken.get_maturity())


## -------------------------------------------------------------------------------------------------
    def clear_buffer(self):
        self._afct_strans.clear_buffer()
        self._afct_reward.clear_buffer()
        self._afct_done.clear_buffer()
        self._afct_broken.clear_buffer()


## -------------------------------------------------------------------------------------------------
    def get_functions(self):
        return self._afct_strans, self._afct_reward, self._afct_done, self._afct_broken


## -------------------------------------------------------------------------------------------------
    def process_action(self, p_action: Action) -> bool:

        # 1 Concatenate internal state and given action to input element of state transition fct
        # ...
        state_action = None

        # 2 Predict next state
        self._set_state(self._afct_strans.map(state_action))

        return True


## -------------------------------------------------------------------------------------------------
    def _adapt(self, *p_args) -> bool:
        """
        Adapts the environment model based on State-Action-Reward-State (SARS) data.

        Parameters:
            p_arg[0]           Object of type SARSElement
        """

        raise NotImplementedError






## -------------------------------------------------------------------------------------------------
## -------------------------------------------------------------------------------------------------
class SARSElement(BufferElement):
    """
    Element of a SARSBuffer.
    """

    def __init__(self, p_state:State, p_action:Action, p_reward:Reward, p_state_new:State):
        """
        Parameters:
            p_state         State of an environment
            p_action        Action of an agent
            p_reward        Reward of an environment
            p_state_new     State of the environment as reaction to the action
        """

        super().__init__( { "state" : p_state, "action" : p_action, "reward" : p_reward, "state_new" : p_state_new } )





## -------------------------------------------------------------------------------------------------
## -------------------------------------------------------------------------------------------------
class SARSBuffer(Buffer):
    """
    State-Action-Reward-State-Buffer in dictionary.
    """

    pass





## -------------------------------------------------------------------------------------------------
## -------------------------------------------------------------------------------------------------
class Policy(Adaptive, Plottable):
    """
    This class represents the policy of a single-agent. It is adaptive and can be trained with
    State-Action-Reward (SAR) data that will be expected as a SAR buffer object. 
    The three main learning paradigms of machine learning to train a policy are supported:

    a) Training by Supervised Learning
    The entire SAR data set inside the SAR buffer shall be adapted.

    b) Training by Reinforcement Learning
    The latest SAR data record inside the SAR buffer shall be adapted.

    c) Training by Unsupervised Learning
    All state data inside the SAR buffer shall be adapted.

    Furthermore a policy class can compute actions from states.

    Hyperparameters of the policy should be stored in the internal object self._hp_list, so that
    they can be tuned from outside. Optionally a policy-specific callback method can be called on 
    changes. For more information see class HyperParameterList.
    """

    C_TYPE          = 'Policy'
    C_NAME          = '????'
    C_BUFFER_CLS    = SARSBuffer

## -------------------------------------------------------------------------------------------------
    def __init__(self, p_observation_space:MSpace, p_action_space:MSpace, p_buffer_size=1, p_ada=True, p_logging=True):
        """
         Parameters:
            p_observation_space     Subspace of an environment that is observed by the policy
            p_action_space          Action space object
            p_buffer_size           Size of the buffer
            p_ada                   Boolean switch for adaptivity
            p_logging               Boolean switch for logging functionality
        """

        super().__init__(p_buffer_size=p_buffer_size, p_ada=p_ada, p_logging=p_logging)
        self._observation_space = p_observation_space
        self._action_space      = p_action_space
        self.set_id(0)


## -------------------------------------------------------------------------------------------------
    def get_observation_space(self) -> MSpace:
        return self._observation_space


## -------------------------------------------------------------------------------------------------
    def get_action_space(self) -> MSpace:
        return self._action_space


## -------------------------------------------------------------------------------------------------
    def get_id(self):
        return self._id


## -------------------------------------------------------------------------------------------------
    def set_id(self, p_id):
        self._id = p_id


## -------------------------------------------------------------------------------------------------
    def _adapt(self, *p_args) -> bool:
        """
        Adapts the policy based on State-Action-Reward-State (SARS) data.

        Parameters:
            p_arg[0]           Object of type SARSElement
        """

        raise NotImplementedError


## -------------------------------------------------------------------------------------------------
    def compute_action(self, p_obs:State) -> Action:
        """
        Specific action computation method to be redefined. 

        Parameters:
            p_obs       Observation data

        Returns:
            Action object
        """

        raise NotImplementedError





## -------------------------------------------------------------------------------------------------
## -------------------------------------------------------------------------------------------------
class ActionPlanner (Log):
    """
    Template class for action planning algorithms to be used as part of planning agents.
    """

    C_TYPE          = 'Action Planner'

## -------------------------------------------------------------------------------------------------
    def __init__(self, p_logging=True):
        super().__init__(p_logging=p_logging)
        self._action_path = []


## -------------------------------------------------------------------------------------------------
    def compute_action(self, p_state:State, p_policy:Policy, p_envmodel:EnvModel, p_depth, p_width) -> Action:
        """
        Computes a path of actions with defined length that maximizes the reward of the given 
        environment model.
        
        Parameters:
            p_state             Current state of environment
            p_policy            Poliy of an agent
            p_envmodel          Environment model
            p_depth             Planning depth (=length of action path to be predicted)
            p_width             Planning width (=number of alternative actions per planning level)
        """

        raise NotImplementedError


## -------------------------------------------------------------------------------------------------
    def clear_action_path(self):
        self._action_path.clear()





## -------------------------------------------------------------------------------------------------
## -------------------------------------------------------------------------------------------------
class Agent(Policy):
    """
    This class represents a single agent model.
    """

    C_TYPE          = 'Agent'
    C_NAME          = ''

## -------------------------------------------------------------------------------------------------
    def __init__(self, p_policy:Policy, p_envmodel:EnvModel=None, p_em_mat_thsld=1, p_action_planner:ActionPlanner=None, p_planning_depth=0, p_planning_width=0, p_name='', p_id=0, p_ada=True, 
                p_logging=True):
        """
        Parameters:
            p_policy            Policy object
            p_envmodel          Optional environment model object
            p_em_mat_thsld      Threshold for environment model maturity (whether or not the envmodel is 'good' enougth to be used to train the policy)
            p_action_planner    Optional action planner object (obligatory for model based agents)
            p_planning_depth    Optional planning depth (obligatory for model based agents)
            p_planning_width    Optional planning width (obligatory for model based agents)
            p_name              Optional name of agent
            p_id                Unique agent id (especially important for multi-agent scenarios)
            p_ada               Boolean switch for adaptivity
            p_logging           Boolean switch for logging functionality
        """

        if p_name != '': 
            self.set_name(p_name)
        else:
            self.set_name(self.C_NAME)

        if ( ( p_envmodel is not None ) and ( p_action_planner is None ) ) or ( ( p_envmodel is None ) and ( p_action_planner is not None ) ):
           raise ParamError('Model-based agents need an env model and an action planner')
           
        self._previous_observation  = None
        self._previous_action       = None
        self._policy                = p_policy
        self._action_space          = self._policy.get_action_space()
        self._observation_space     = self._policy.get_observation_space()
        self._envmodel              = p_envmodel
        self._em_mat_thsld          = p_em_mat_thsld
        self._action_planner        = p_action_planner
        self._planning_depth        = p_planning_depth
        self._planning_width        = p_planning_width

        self._set_id(p_id)

        Log.__init__(self, p_logging)
        self.switch_logging(p_logging)
        self.switch_adaptivity(p_ada)

        self.clear_buffer()


## -------------------------------------------------------------------------------------------------
    def _set_id(self, p_id): 
        super().set_id(p_id)
        self._policy.set_id(p_id)


## -------------------------------------------------------------------------------------------------
    def set_id(self, p_id):
        """
        The unique agent id will be defined while instantiation and can't be changed any more.
        """

        pass


## -------------------------------------------------------------------------------------------------
    def get_name(self):
        return self._name


## -------------------------------------------------------------------------------------------------
    def set_name(self, p_name):
        self._name   = p_name
        self.C_NAME  = p_name


## -------------------------------------------------------------------------------------------------
    def switch_logging(self, p_logging: bool):
        super().switch_logging(p_logging)
        self._policy.switch_logging(p_logging)


## -------------------------------------------------------------------------------------------------
    def set_log_level(self, p_level):
        super().set_log_level(p_level)
        self._policy.set_log_level(p_level)


## -------------------------------------------------------------------------------------------------
    def get_observation_space(self) -> MSpace:
        return self._policy.get_observation_space()


## -------------------------------------------------------------------------------------------------
    def get_action_space(self) -> MSpace:
        return self._policy.get_action_space()


## -------------------------------------------------------------------------------------------------
    def _extract_observation(self, p_state:State) -> State:
        if p_state.get_related_set() == self.get_observation_space(): return p_state

        obs_space   = self.get_observation_space()
        obs_dim_ids = obs_space.get_dim_ids()
        observation = State(obs_space)

        for dim_id in obs_dim_ids:
            observation.set_value(dim_id, p_state.get_value(dim_id))

        return observation


## -------------------------------------------------------------------------------------------------
    def compute_action(self, p_state:State) -> Action:
        """
        Default implementation of a single agent.

        Parameters:
            p_state         State of the related environment

        Returns:
            Action object
        """

        # 0 Intro
        self.log(self.C_LOG_TYPE_I, 'Action computation started')
        observation = self._extract_observation(p_state)


        # 1 Action computation
        if self._action_planner is None:
            # 1.1 W/o action planner
            action = self._policy.compute_action(observation)

        else:
            # 1.2 With action planner
            action = self._action_planner.compute_action(observation, self._policy, self._envmodel, self._planning_depth, self._planning_width)


        # 2 Outro
        self.log(self.C_LOG_TYPE_I, 'Action computation finished')
        self._previous_observation  = observation
        self._previous_action       = action
        return action


## -------------------------------------------------------------------------------------------------
    def _adapt(self, *p_args) -> bool:
        """
        Default adaptation implementation of a single agent.

        Parameters:
            p_args[0]       State object (see class State)
            p_args[1]       Reward object (see class Reward)
 
        Returns:
            True, if something has beed adapted
        """

        # 1 Check: Adaptation possible?
        if self._previous_observation is None:
            self.log(self.C_LOG_TYPE_I, 'Adaption: previous observation is None -> adaptivity skipped')
            return False


        # 2 Extract agent specific observation data from state
        state       = p_args[0]
        reward      = p_args[1]
        observation = self._extract_observation(state)
        adapted     = False


        # 3 Adaptation
        if self._envmodel is None:
            # 3.1 Model-free adaptation
            adapted = self._policy.adapt(SARSElement(self._previous_observation, self._previous_action, reward, observation))

        else:
            # 3.2 Model-based adaptation
            adapted = self._envmodel.adapt(SARSElement(self._previous_observation, self._previous_action, reward, observation))

            if self._envmodel.get_maturity() >= self._em_mat_thsld:
                adapted = adapted or self._adapt_policy_by_model()

        return adapted


    def _adapt_policy_by_model(self):
        # 1 Instantiate a Scenario object
        # 2 Instantiate a Training object
        # 3 Execute episodical training
        
        return True


## -------------------------------------------------------------------------------------------------
    def clear_buffer(self):
        self._policy.clear_buffer()
        if self._envmodel is not None: self._envmodel.clear_buffer()





## -------------------------------------------------------------------------------------------------
## -------------------------------------------------------------------------------------------------
class MultiAgent(Agent):
    """
    This class implements a reinforcement learning multi-agent model.
    """

    C_TYPE          = 'Multi-Agent'
    C_NAME          = ''
    C_SUFFIX        = '.cfg'

## -------------------------------------------------------------------------------------------------
    def __init__(self, p_name='', p_ada=True, p_logging=True):
        """
        Parameters:
            p_name              Name of agent
            p_ada               Boolean switch for adaptivity
            p_logging           Boolean switch for logging functionality
        """

        self._agents = []
        self.set_name(p_name)

        Log.__init__(self, p_logging)
        self.switch_logging(p_logging)
        self.switch_adaptivity(p_ada)
        self._set_adapted(False)
        

## -------------------------------------------------------------------------------------------------
    def switch_logging(self, p_logging:bool) -> None: 
        Log.switch_logging(self, p_logging=p_logging)

        for agent_entry in self._agents:
            agent_entry[0].switch_logging(p_logging)


## -------------------------------------------------------------------------------------------------
    def set_log_level(self, p_level):
        Log.set_log_level(self, p_level)

        for agent_entry in self._agents:
            agent_entry[0].set_log_level(p_level)


## -------------------------------------------------------------------------------------------------
    def get_filename(self) -> str:
        return self.C_TYPE + ' ' + self.C_NAME + self.C_SUFFIX


## -------------------------------------------------------------------------------------------------
    def load(self, p_path, p_filename=None) -> bool:
        # load all subagents
        for i, agent_entry in enumerate(self._agents):
            agent       = agent_entry[0]
            agent_name  = agent.C_TYPE + ' ' + agent.C_NAME + '(' + str(i) + ')'

            if agent.load(p_path, agent_name + agent.C_SUFFIX):
                self.log(Log.C_LOG_TYPE_I, agent_name + ' loaded')
            else:
                self.log(Log.C_LOG_TYPE_E, agent_name + ' not loaded')
                return False

        return True


## -------------------------------------------------------------------------------------------------
    def save(self, p_path, p_filename=None) -> bool:
        # save all subagents
        for i, agent_entry in enumerate(self._agents):
            agent       = agent_entry[0]
            agent_name  = agent.C_TYPE + ' ' + agent.C_NAME + '(' + str(i) + ')'

            if agent.save(p_path, agent_name + agent.C_SUFFIX):
                self.log(Log.C_LOG_TYPE_I, agent_name + ' saved')
            else:
                self.log(Log.C_LOG_TYPE_E, agent_name + ' not saved')
                return False

        return True


## -------------------------------------------------------------------------------------------------
    def add_agent(self, p_agent:Agent, p_weight=1.0) -> None:
        """
        Adds agent object to internal list of agents. 

        Parameters:
            p_agent           Agent object
            p_weight          Optional weight for the agent

        Returns:
            Nothing
        """

        p_agent.switch_adaptivity(self._adaptivity)
        self._agents.append([p_agent, p_weight])
        p_agent.set_name(str(p_agent.get_id()) + ' ' + p_agent.get_name())
        self.log(Log.C_LOG_TYPE_I, p_agent.C_TYPE + ' ' + p_agent.get_name() + ' added.')


## -------------------------------------------------------------------------------------------------
    def get_agents(self):
        return self._agents


## -------------------------------------------------------------------------------------------------
    def get_observation_space(self) -> MSpace:
        return None


## -------------------------------------------------------------------------------------------------
    def get_action_space(self) -> MSpace:
        return None


## -------------------------------------------------------------------------------------------------
    def compute_action(self, p_state:State) -> Action:
        self.log(self.C_LOG_TYPE_I, 'Start of action computation for all agents...')      

        action = Action()

        for agent, weight in self._agents:
            action_agent    = agent.compute_action(p_state)
            action_element  = action_agent.get_elem(agent.get_id())
            action_element.set_weight(weight)
            action.add_elem(agent.get_id(), action_element)

        self.log(self.C_LOG_TYPE_I, 'End of action computation for all agents...')  
        return action      


## -------------------------------------------------------------------------------------------------
    def _adapt(self, *p_args) -> bool:
        state     = p_args[0]
        reward    = p_args[1]

        self.log(self.C_LOG_TYPE_I, 'Start of adaptation for all agents...')      

        adapted = False
        for agent_entry in self._agents:
            agent = agent_entry[0]
            if ( reward.get_type() != Reward.C_TYPE_OVERALL ) and not reward.is_rewarded(agent.get_id()): continue
            self.log(self.C_LOG_TYPE_I, 'Start adaption for agent', agent.get_id())
            adapted = adapted or agent.adapt(state,reward)

        self.log(self.C_LOG_TYPE_I, 'End of adaptation for all agents...')        

        self._set_adapted(adapted)
        return adapted


## -------------------------------------------------------------------------------------------------
    def clear_buffer(self):
        for agent_entry in self._agents:
            agent_entry[0].clear_buffer()


## -------------------------------------------------------------------------------------------------
    def init_plot(self, p_figure=None):
        """
        Doesn't support embedded plot of underlying agent hierarchy.
        """

        self.log(self.C_LOG_TYPE_I, 'Init vizualization for all agents...')      

        for agent_entry in self._agents: agent_entry[0].init_plot(None)


## -------------------------------------------------------------------------------------------------
    def update_plot(self):
        self.log(self.C_LOG_TYPE_I, 'Start vizualization for all agents...')      

        for agent_entry in self._agents: agent_entry[0].update_plot()





## -------------------------------------------------------------------------------------------------
## -------------------------------------------------------------------------------------------------
class RLDataStoring(DataStoring):
    """
    Derivate of basic class DataStoring that is specialized to store episodical training data in the
    context of reinforcement learning.
    """

    # Frame ID renamed
    C_VAR0              = 'Episode ID'

    # Variables for training header data storage
    C_VAR_NUM_CYLCLES   = 'Number of cycles'
    C_VAR_ENV_DONE      = 'Goal reached'
    C_VAR_ENV_BROKEN    = 'Env broken'

    # Variables for episodical detail data storage
    C_VAR_CYCLE         = 'Cycle'
    C_VAR_DAY           = 'Day'
    C_VAR_SEC           = 'Second'
    C_VAR_MICROSEC      = 'Microsecond'

## -------------------------------------------------------------------------------------------------
    def __init__(self, p_space:Set=None):
        """
        Parameters:
            p_space         Space object that provides dimensional information for raw data. If None
                            a training header data object will be instantiated.
        """
        
        self.space = p_space

        if self.space is None:
            # Initialization as a training header data storage
            self.variables  = [ self.C_VAR_NUM_CYLCLES, self.C_VAR_ENV_DONE, self.C_VAR_ENV_BROKEN ]

        else:
            # Initalization as an episodical detail data storage
            self.variables  = [ self.C_VAR_CYCLE, self.C_VAR_DAY, self.C_VAR_SEC, self.C_VAR_MICROSEC ]
            self.var_space  = []
    
            for dim_id in self.space.get_dim_ids():
                dim = self.space.get_dim(dim_id)
                self.var_space.append(dim.get_name_short())

            self.variables.extend(self.var_space)

        super().__init__(self.variables)


## -------------------------------------------------------------------------------------------------
    def get_variables(self):
        return self.variables


## -------------------------------------------------------------------------------------------------
    def get_space(self):
        return self.space


## -------------------------------------------------------------------------------------------------
    def add_episode(self, p_episode_id):
        self.add_frame(p_episode_id)
        self.current_episode = p_episode_id


## -------------------------------------------------------------------------------------------------
    def memorize_row(self, p_cycle_id, p_tstamp:timedelta, p_data):
        """
        Memorizes an episodical data row.

        Parameters: 
            p_cycle_id          Cycle id
            p_tstamp            Time stamp
            p_data              Data that meet the dimensionality of the related space
        """

        self.memorize(self.C_VAR_CYCLE, self.current_episode, p_cycle_id)
        self.memorize(self.C_VAR_DAY, self.current_episode, p_tstamp.days)
        self.memorize(self.C_VAR_SEC, self.current_episode, p_tstamp.seconds)
        self.memorize(self.C_VAR_MICROSEC, self.current_episode, p_tstamp.microseconds)

        for i, var in enumerate(self.var_space):
            self.memorize(var, self.current_episode, p_data[i])





## -------------------------------------------------------------------------------------------------
## -------------------------------------------------------------------------------------------------
class Scenario(Log, LoadSave):
    """
    Template class for an rl sceario consisting of an environment and an agent. Please
    implement method setup() to setup env and agent structure.
    """

    C_TYPE              = 'RL-Scenario'
    C_NAME              = '????'

## -------------------------------------------------------------------------------------------------
    def __init__(self, p_mode=Environment.C_MODE_SIM, p_ada=True, p_cycle_len:timedelta=None, 
                p_cycle_limit=0, p_visualize=True, p_logging=True):
        """
        Parameters:
            p_mode              Operation mode of environment (see Environment.C_MODE_*)
            p_ada               Boolean switch for adaptivity of agent
            p_cycle_len         Fixed cycle duration (optional)
            p_cycle_limit       Maximum number of cycles (0=no limit, -1=get limit from env)
            p_visualize         Boolean switch for env/agent visualisation
            p_logging           Boolean switch for logging functionality
        """

        # 0 Intro
        self._env           = None
        self._agent         = None
        self._cycle_len     = p_cycle_len
        self._cycle_limit   = p_cycle_limit
        self._visualize     = p_visualize
        Log.__init__(self, p_logging=p_logging)

        # 1 Setup entire scenario
        self._setup(p_mode, p_ada, p_logging)

        # 2 Finalize cycle limit
        if self._cycle_limit == -1:
            self._cycle_limit = self._env.get_cycle_limit()

        # 2 Init timer
        if self._env.get_mode() == Environment.C_MODE_SIM:
            t_mode = Timer.C_MODE_VIRTUAL
        else:
            t_mode = Timer.C_MODE_REAL

        if self._cycle_len is not None:
            t_lap_duration = p_cycle_len
        else:
            t_lap_duration = self._env.get_latency()

        self._timer  = Timer(t_mode, t_lap_duration, self._cycle_limit)


## -------------------------------------------------------------------------------------------------
    def _setup(self, p_mode, p_ada:bool, p_logging:bool):
        """
        Here's the place to explicitely setup the entire rl scenario. Please bind your env to
        self._env and your agent to self._agent. 

        Parameters:
            p_mode              Operation mode of environment (see Environment.C_MODE_*)
            p_ada               Boolean switch for adaptivity of agent
            p_logging           Boolean switch for logging functionality
       """

        raise NotImplementedError


## -------------------------------------------------------------------------------------------------
    def reset(self):
        """
        Environment and timer will be resetted. Agent's internal buffer data will be cleared but
        it's policy will not be touched.
        """

        self.log(self.C_LOG_TYPE_I, 'Process time', self._timer.get_time(), ': Scenario reset...')
        self._env.reset()

        if self._visualize:
            self._env.init_plot()
            self._agent.init_plot()

        self._timer.reset()
        self._env.get_state().set_tstamp(self._timer.get_time())


## -------------------------------------------------------------------------------------------------
    def get_env(self):
        return self._env


## -------------------------------------------------------------------------------------------------
    def get_agent(self):
        return self._agent
      

## -------------------------------------------------------------------------------------------------
    def run_cycle(self, p_cycle_id, p_ds_states:RLDataStoring=None, p_ds_actions:RLDataStoring=None, 
                p_ds_rewards:RLDataStoring=None):
        """
        Processes a single control cycle with optional data logging.

        Parameters:
            p_cycle_id          Cycle id
            p_ds_states         Optional external data storing object that collects environment state data
            p_ds_actions        Optional external data storing object that collects agent action data
            p_ds_rewards        Optional external data storing object that collects environment reeward data
        """

        # 0 Cycle intro
        self.log(self.C_LOG_TYPE_I, 'Process time', self._timer.get_time(), ': Start of cycle', str(p_cycle_id))


        # 1 Environment: get and log current state
        state   = self._env.get_state()
        if p_ds_states is not None:
            p_ds_states.memorize_row(p_cycle_id, self._timer.get_time(), state.get_values())


        # 2 Agent: compute and log next action
        self.log(self.C_LOG_TYPE_I, 'Process time', self._timer.get_time(), ': Agent computes action...')
        action  = self._agent.compute_action(state)
        ts      = self._timer.get_time()
        action.set_tstamp(ts)
        if p_ds_actions is not None:
            p_ds_actions.memorize_row(p_cycle_id, ts, action.get_sorted_values())


        # 3 Environment: process agent's action
        self.log(self.C_LOG_TYPE_I, 'Process time', self._timer.get_time(), ': Env processes action...')
        self._env.process_action(action)
        self._timer.add_time(self._env.get_latency())     # in virtual mode only...
        self._env.get_state().set_tstamp(self._timer.get_time())


        # 4 Environment: compute and log reward
        reward  = self._env.compute_reward()
        ts      = self._timer.get_time()
        reward.set_tstamp(ts)
        if p_ds_rewards is not None:
            if ( reward.get_type() == Reward.C_TYPE_OVERALL ) or ( reward.get_type() == Reward.C_TYPE_EVERY_AGENT ):
                reward_values = np.zeros(p_ds_rewards.get_space().get_num_dim())

                for i, agent_id in enumerate(p_ds_rewards.get_space().get_dim_ids()): 
                    reward_values[i] = reward.get_agent_reward(agent_id)
                
                p_ds_rewards.memorize_row(p_cycle_id, ts, reward_values)


        # 5 Agent: adapt policy
        self.log(self.C_LOG_TYPE_I, 'Process time', self._timer.get_time(), ': Agent adapts policy...')
        self._agent.adapt(self._env.get_state(), reward)


        # 6 Optional visualization
        if self._visualize:
            self._env.update_plot()
            self._agent.update_plot()


        # 7 Wait for next cycle (virtual mode only)
        if ( self._timer.finish_lap() == False ) and ( self.cycle_len is not None ):
            self.log(self.C_LOG_TYPE_I, 'Process time', self._timer.get_time(), ': Process timed out !!!')


        # 8 Cycle outro
        self.log(self.C_LOG_TYPE_I, 'Process time', self._timer.get_time(), ': End of cycle', str(p_cycle_id), '\n')


## -------------------------------------------------------------------------------------------------
    def run(self, p_exit_when_broken=True, p_exit_when_done=True, p_ds_states:RLDataStoring=None, 
            p_ds_actions:RLDataStoring=None, p_ds_rewards:RLDataStoring=None):
        """
        Processes control cycles in a loop. Termination depends on parameters.

        Parameters:
            p_exit_when_broken      If True, loop terminates when environment has boken
            p_exit_when_done        If True, loop terminates when goal of environment was achieved
            p_ds_states             Optional external data storing object that collects environment state data
            p_ds_actions            Optional external data storing object that collects agent action data
            p_ds_rewards            Optional external data storing object that collects environment reeward data

        Returns:
            done                    True if environment reached it's goal
            broken                  True if environment has broken
            num_cycles              Number of cycles
        """
        
        # 1 Preparation
        done = False
        self.reset()


        # 2 Start run
        self.log(self.C_LOG_TYPE_I, 'Run started')
        cycle_id  = 1

        while True:
            # 2.1 Process one cycle
            self.run_cycle(cycle_id, p_ds_states=p_ds_states, p_ds_actions=p_ds_actions, p_ds_rewards=p_ds_rewards)

            # 2.2 Check and handle environment's health
            if self._env.get_broken(): 
                self.log(self.C_LOG_TYPE_E, 'Environment broken!')
                if p_exit_when_broken: 
                    break
                else:
                    self.log(self.C_LOG_TYPE_I, 'Reset environment')
                    self._env.reset()

            # 2.3 Check and handle environment's done state
            if self._env.get_done() != done:
                done = self._env.get_done()
                if done == True:
                    self.log(self.C_LOG_TYPE_I, 'Environment goal achieved')
                else:
                    self.log(self.C_LOG_TYPE_W, 'Environment goal missed')

            if p_exit_when_done and done: break

            # 2.4 Next cycle id
            if self._cycle_limit > 0: 
                if cycle_id < self._cycle_limit: 
                    cycle_id = cycle_id + 1
                else:
                    break


        # 3 Finish run
        self.log(self.C_LOG_TYPE_I, 'Stop')
        return self._env.get_done(), self._env.get_broken(), cycle_id





## -------------------------------------------------------------------------------------------------
## -------------------------------------------------------------------------------------------------
class Training(Log):
    """
    This class performs an episodical training on a (multi-)agent in a given environment. Both are 
    expected as parts of a reinforcement learning process (see class Process for more details).
    The class optionally collects all relevant data like environmenal states and rewards or agents
    actions. Furthermore overarching training data will be collected.

    The class provides the three methods run(), run_episode(), run_cycle() that can be called in 
    any order to proceed the training.
    """

    C_TYPE                  = 'Training'
    C_NAME                  = 'RL'

    C_FNAME_TRAINING        = 'training'
    C_FNAME_ENV_STATES      = 'env_states'
    C_FNAME_AGENT_ACTIONS   = 'agent_actions'
    C_FNAME_ENV_REWARDS     = 'env_rewards'

## -------------------------------------------------------------------------------------------------
    def __init__(self, p_scenario:Scenario, p_episode_limit=50, p_cycle_limit=0, p_collect_states=True, 
                p_collect_actions=True, p_collect_rewards=True, p_collect_training=True, p_logging=True):
        """
        Parmeters:
            p_scenario              RL scenario object
            p_episode_limit         Maximum number of episodes
            p_cycle_limit           Naximum number of cycles within an episode (a value > 0 overrides
                                    the cycle limit provided by the enviroment)
            p_collect_states        If True, the environment states will be collected
            p_collect_actions       If True, the agent actions will be collected
            p_collect_rewards       If True, the environment reward will be collected
            p_collect_training      If True, global training data will be collected
            p_logging               Boolean switch for logging
        """

        super().__init__(p_logging=p_logging)

        self._scenario      = p_scenario
        self._env           = self._scenario.get_env()
        self._agent         = self._scenario.get_agent()

        self._episode_id    = 0
        self._episode_limit = p_episode_limit
        self._cycle_id      = 0

        if p_cycle_limit > 0:
            self._cycle_limit = p_cycle_limit
        else:
            self._cycle_limit = self._env.get_cycle_limit()

        if self._cycle_limit <= 0:
            raise ParamError('Invalid cycle limit')
        else:
            self.log(self.C_LOG_TYPE_I, 'Limit of cycles per episide:', str(self._cycle_limit))

        if p_collect_states:
            self._ds_states   = RLDataStoring(self._env.get_state_space())
        else:
            self._ds_states   = None

        if p_collect_actions:
            self._ds_actions  = RLDataStoring(self._env.get_action_space())
        else:
            self._ds_actions  = None

        if p_collect_rewards:
            reward_type = self._env.get_reward_type()

            if ( reward_type == Reward.C_TYPE_OVERALL ) or ( reward_type == Reward.C_TYPE_EVERY_AGENT ):
                reward_space = Set()
                try:
                    agents = self._agent.get_agents()
                except:
                    agents = [ [self._agent, 1.0] ]

                for agent, weight in agents:
                    reward_space.add_dim(Dimension(agent.get_id(), agent.get_name()))

                if reward_space.get_num_dim() > 0:
                    self._ds_rewards  = RLDataStoring(reward_space)

            else:
                # Futher reward type not yet supported
                self._ds_rewards  = None

        else:
            self._ds_rewards  = None

        if p_collect_training:
            self._ds_training = RLDataStoring()
        else:
            self._ds_training = None


## -------------------------------------------------------------------------------------------------
    def run_cycle(self):
        """
        Runs next training cycle.
        """

        # 1 Begin of new episode? Reset agent and environment 
        if self._cycle_id == 0:
            self.log(self.C_LOG_TYPE_I, '--------------------------------------')
            self.log(self.C_LOG_TYPE_I, '-- Episode', self._episode_id, 'started...')
            self.log(self.C_LOG_TYPE_I, '--------------------------------------\n')
            self._scenario.reset()
 
            # 1.1 Init frame for next episode in data storage objects
            if self._ds_training is not None: self._ds_training.add_episode(self._episode_id)
            if self._ds_states is not None: self._ds_states.add_episode(self._episode_id)
            if self._ds_actions is not None: self._ds_actions.add_episode(self._episode_id)
            if self._ds_rewards is not None: self._ds_rewards.add_episode(self._episode_id)


        # 2 Run a cycle
        self._scenario.run_cycle(self._cycle_id, p_ds_states=self._ds_states, p_ds_actions=self._ds_actions, p_ds_rewards=self._ds_rewards)


        # 3 Update training counters
        if self._env.get_done() or self._env.get_broken() or ( self._cycle_id == (self._cycle_limit-1) ):
            # 3.1 Episode finished
            self.log(self.C_LOG_TYPE_I, '--------------------------------------')
            self.log(self.C_LOG_TYPE_I, '-- Episode', self._episode_id, 'finished after', self._cycle_id + 1, 'cycles')
            self.log(self.C_LOG_TYPE_I, '--------------------------------------\n\n')

            # 3.1.1 Update global training data storage
            if self._ds_training is not None:
                if self._env.get_done()==True:
                    done_num = 1
                else:
                    done_num = 0

                if self._env.get_broken()==True:
                    broken_num = 1
                else:
                    broken_num = 0

                self._ds_training.memorize(RLDataStoring.C_VAR_NUM_CYLCLES, self._episode_id, self._cycle_id + 1)
                self._ds_training.memorize(RLDataStoring.C_VAR_ENV_DONE, self._episode_id, done_num)
                self._ds_training.memorize(RLDataStoring.C_VAR_ENV_BROKEN, self._episode_id, broken_num)
 
            # 3.1.2 Prepare next episode
            self._episode_id   += 1
            self._cycle_id      = 0

        else:
            # 3.2 Prepare next cycle
            self._cycle_id     += 1


## -------------------------------------------------------------------------------------------------
    def run_episode(self):
        """
        Runs/finishes current training episode.
        """

        current_episode_id = self._episode_id
        while self._episode_id == current_episode_id: self.run_cycle()


## -------------------------------------------------------------------------------------------------
    def run(self):
        """
        Runs/finishes entire training.
        """

        while self._episode_id < self._episode_limit: self.run_episode()


## -------------------------------------------------------------------------------------------------
    def get_data(self):
        return self._ds_training, self._ds_states, self._ds_actions, self._ds_rewards


## -------------------------------------------------------------------------------------------------
    def save_data(self, p_path, p_delimiter):
        result      = True
        num_files   = 0

        if self._ds_training is not None:
            if self._ds_training.save_data(p_path, self.C_FNAME_TRAINING, p_delimiter):
                self.log(self.C_LOG_TYPE_I, 'Saved training data to file "' + self.C_FNAME_TRAINING 
                        + '" in "' + p_path + '"')
                num_files  += 1
                result      = result and True
            else:
                result      = False

        if self._ds_states is not None:
            if self._ds_states.save_data(p_path, self.C_FNAME_ENV_STATES, p_delimiter):
                self.log(self.C_LOG_TYPE_I, 'Saved environment state data to file "' + self.C_FNAME_ENV_STATES
                        + '" in "' + p_path + '"')
                num_files  += 1
                result      = result and True
            else:
                result      = False

        if self._ds_actions is not None:
            if self._ds_actions.save_data(p_path, self.C_FNAME_AGENT_ACTIONS, p_delimiter):
                self.log(self.C_LOG_TYPE_I, 'Saved agent action data to file "' + self.C_FNAME_AGENT_ACTIONS 
                        + '" in "' + p_path + '"')
                num_files  += 1
                result      = result and True
            else:
                result      = False

        if self._ds_rewards is not None:
            if self._ds_rewards.save_data(p_path, self.C_FNAME_ENV_REWARDS, p_delimiter):
                self.log(self.C_LOG_TYPE_I, 'Saved environment reward data to file "' + self.C_FNAME_ENV_REWARDS 
                        + '" in "' + p_path + '"')
                num_files  += 1
                result      = result and True
            else:
                result      = False

        if num_files > 0: return result
        return False






## -------------------------------------------------------------------------------------------------
## -------------------------------------------------------------------------------------------------
class HPTuningRL(HyperParamTuning):
    """
    Hyperparameter tuning for reinforcement learning.
    """

    C_NAME              = 'RL'

## -------------------------------------------------------------------------------------------------
    def __init__(self, p_scenario:Scenario, p_path:str, p_episode_limit=50, p_cycle_limit=0, p_logging=True):
        super().__init__(p_path, p_logging=p_logging)


## -------------------------------------------------------------------------------------------------
    def optimize(self, *p_hp):
        # 1 Set hyperparameters
        # 2 Create and process a training
        # 3 Return overall number of cycles a the value to be mininmized

        return 0<|MERGE_RESOLUTION|>--- conflicted
+++ resolved
@@ -44,20 +44,12 @@
 ## --                                lets class get the cycle limit from the env
 ## -- 2021-10-18  1.4.3     DA       Refactoring Policy/Agent/MultiAgent: state space renamed to 
 ## --                                observation space
-<<<<<<< HEAD
+## -- 2021-10-25  1.4.4     SY       Enhancement of class EnvBase by adding ScientificObject.
 ## -- 2021-10-dd  1.5.0     DA       Model-based Agent functionality 
 ## -------------------------------------------------------------------------------------------------
 
 """
 Ver. 1.5.0 (2021-10-dd)
-=======
-## -- 2021-10-25  1.4.4     SY       Enhancement of class EnvBase by adding ScientificObject.
-## -------------------------------------------------------------------------------------------------
-
-"""
-Ver. 1.4.4 (2021-10-25)
->>>>>>> c1ab50da
-
 This module provides model classes for reinforcement learning tasks.
 """
 
