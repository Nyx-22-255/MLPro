## -------------------------------------------------------------------------------------------------
## -- Project : MLPro - A Synoptic Framework for Standardized Machine Learning Tasks
## -- Package : mlpro.rl.examples
## -- Module  : howto_rl_mb_003_robothtm_environment.py
## -------------------------------------------------------------------------------------------------
## -- History :
## -- yyyy-mm-dd  Ver.      Auth.    Description
## -- 2021-12-17  0.0.0     MRD      Creation
## -- 2021-12-17  1.0.0     MRD      Released first version
## -- 2022-01-01  1.0.1     MRD      Refactoring due to new model implementation
## -- 2022-05-20  1.0.2     MRD      Add HTMEnvModel
## -- 2022-08-09  1.0.3     SY       Update due to introduction of ActionPlanner
## -- 2022-08-15  1.0.4     SY       - Renaming maturity to accuracy
## --                                - Utilize MPC from pool of objects
## -- 2022-10-13  1.0.5     SY       Refactoring 
## -- 2022-11-07  1.1.0     DA       Refactoring 
## -- 2023-02-02  1.2.0     DA       Refactoring 
## -- 2023-02-04  1.2.1     SY       Refactoring to avoid printing during unit test
## -- 2023-03-07  2.0.0     SY       Update due to MLPro-SL
## -- 2023-03-08  2.0.1     SY       Refactoring
## -- 2023-03-10  2.0.2     SY       Renumbering module
<<<<<<< HEAD
## -- 2023-07-03  2.0.3     SY       Minor Refacoring due to reduntant batch size handling in input preproc
## -------------------------------------------------------------------------------------------------

"""
Ver. 2.0.3 (2023-07-03)
=======
## -- 2023-08-21  2.0.3     MRD      Change transformation to scipy
## -------------------------------------------------------------------------------------------------

"""
Ver. 2.0.3 (2023-08-21)
>>>>>>> cc28fdea

This module demonstrates model-based reinforcement learning (MBRL) with native algorithm and
action planner using MPC.

You will learn:
    
1) How to set up an model-based agent with action planner

2) How to set up scenario for Robothtm and also with SB3 wrapper

3) How to run the scenario and train the agent
    
4) How to plot from the generated results
    
"""


import torch
from scipy.spatial.transform import Rotation as R
from mlpro.bf.plot import DataPlotting
from mlpro.bf.ml import *
from mlpro.rl import *
from mlpro.rl.models import *
from mlpro.rl.pool.envs.robotinhtm import RobotArm3D
from mlpro.rl.pool.envs.robotinhtm import RobotHTM
from stable_baselines3 import PPO
from mlpro.wrappers.sb3 import WrPolicySB32MLPro
from mlpro.sl.pool.afct.pytorch import *
from mlpro.sl import *
from mlpro.rl.pool.actionplanner.mpc import MPC
from pathlib import Path
from collections import deque





## -------------------------------------------------------------------------------------------------
## -------------------------------------------------------------------------------------------------

#1 Define htm_robotinhtm
class DHLayer(torch.nn.Module):
    """
    This class represents a layer architecture based on DH Parameter as the learnable parameter
    and use them to construct the transformation matrix

    Parameters
    ----------
    p_in : int
        Number of Joints
    """


## -------------------------------------------------------------------------------------------------
    def __init__(self, p_in):
        super(DHLayer, self).__init__()
        self._in = p_in

        self.register_parameter("alpha", torch.nn.Parameter((torch.rand(self._in, 1) - 0.5) * 1))
        self.register_parameter("beta", torch.nn.Parameter((torch.rand(self._in, 1) - 0.5) * 1))
        self.register_parameter("a", torch.nn.Parameter((torch.rand(self._in, 1) - 0.5) * 1))
        self.register_parameter("b", torch.nn.Parameter((torch.rand(self._in, 1) - 0.5) * 1))
        self.register_parameter("d", torch.nn.Parameter((torch.rand(self._in, 1) - 0.5) * 1))


## -------------------------------------------------------------------------------------------------
    def forward(self, p_in):
        batch_size = p_in.shape[0]

        l_alpha = self.alpha.repeat(batch_size, 1).reshape(batch_size, self._in)
        l_beta = self.beta.repeat(batch_size, 1).reshape(batch_size, self._in)
        l_tx = self.a.repeat(batch_size, 1, 1).reshape(batch_size, self._in, 1, 1)
        l_ty = self.b.repeat(batch_size, 1, 1).reshape(batch_size, self._in, 1, 1)
        l_tz = self.d.repeat(batch_size, 1, 1).reshape(batch_size, self._in, 1, 1)

        # Construct Z Transformations
        unit = torch.Tensor([[0.0, 0.0, 1.0]], device=p_in.device)
        trans_z = self.construct_transformation(unit, p_in, l_tz)

        # Construct Y Transformations
        unit = torch.Tensor([[0.0, 1.0, 0.0]])
        trans_y = self.construct_transformation(unit, l_beta, l_ty)

        # Construct X Transformations
        unit = torch.Tensor([[1.0, 0.0, 0.0]], device=p_in.device)
        trans_x = self.construct_transformation(unit, l_alpha, l_tx)

        # Construct DH Matrix
        # dh_mat = trans_z * trans_y * trans_x
        dh_mat = torch.matmul(trans_z, trans_y)
        dh_mat = torch.matmul(dh_mat, trans_x)

        return dh_mat


## -------------------------------------------------------------------------------------------------
    def construct_transformation(self, p_unit, p_angle, p_transl):
        """
        Construct Transformation Matrix

        Parameters
        ----------
        p_unit :
            Rotation and Translation Unit Vector
        p_angle :
            Rotation Angle
        p_transl :
            Translation

        Returns
        -------
        trans_mat :
            Transformations Matrix
        """

        # Create Rotation Matrix
        rot_mat = self.create_rot_mat(p_unit.to(p_angle.device), p_angle)

        # Create Translation Vector
        transl_vec = p_unit * p_transl

        # Combine Rotation Matrix and Translation Vector into Transformation Matrix
        trans_mat = self.trans_rot_to_transformations_mat(transl_vec, rot_mat)

        return trans_mat


## -------------------------------------------------------------------------------------------------
    def trans_rot_to_transformations_mat(self, p_trans, p_rot):
        """
        Combine Translation Vector and Rotation Matrix into Transformation Matrix

        Parameters
        ----------
        p_trans :
            Translation Vector
        p_rot :
            Rotation Matrix

        Returns
        -------
        trans_mat :
            Transformation Matrix
        """
        batch_size = p_trans.shape[0]
        fixed_vec = torch.Tensor([[0.0, 0.0, 0.0, 1.0]], device=p_trans.device)
        trans_mat = torch.cat([p_rot, p_trans.permute(0, 1, 3, 2)], dim=3)
        trans_mat = torch.cat([trans_mat, fixed_vec.repeat(batch_size, self._in, 1, 1)], dim=2)
        return trans_mat


## -------------------------------------------------------------------------------------------------
    def create_trans_vec(self):
        pass


## -------------------------------------------------------------------------------------------------
    def create_rot_mat(self, p_unit, p_angle):
        """
        Create Rotation Matrix

        Parameters
        ----------
        p_unit :
            Rotation Unit Vector
        p_angle :
            Rotation Angle

        Returns
        -------
        rot_mat :
            Rotation Matrix
        """
        batch_size = p_angle.shape[0]
        masking_indices = torch.tensor([[3, 2, 1], [2, 3, 0], [1, 0, 3]], device=p_angle.device)
        masking_cross = torch.Tensor([[0, -1, 1], [1, 0, -1], [-1, 1, 0]], device=p_angle.device)

        unit = p_unit
        unit_stack = torch.Tensor([], device=p_angle.device)
        outer_prod = torch.Tensor([], device=p_angle.device)

        for i in range(self._in):
            outer_prod = torch.cat([outer_prod, torch.ger(unit[0], unit[0])])
            k_unit = torch.cat([unit, torch.Tensor([[0.0]], device=p_angle.device)], dim=1)
            unit_store = k_unit[0][masking_indices] * masking_cross
            unit_stack = torch.cat([unit_stack, unit_store])

        unit = unit_stack.reshape(self._in, 3, 3).repeat(batch_size, 1, 1, 1)
        outer = outer_prod.reshape(self._in, 3, 3).repeat(batch_size, 1, 1, 1)

        rot_mat = unit * torch.sin(p_angle).reshape(batch_size, self._in, 1, 1) + (
                torch.eye(3, device=p_angle.device).repeat(batch_size, 1, 1, 1) - outer) * \
                  torch.cos(p_angle).reshape(batch_size, self._in, 1, 1) + outer

        return rot_mat





## -------------------------------------------------------------------------------------------------
## -------------------------------------------------------------------------------------------------
class N3(torch.nn.Module):

    
## -------------------------------------------------------------------------------------------------
    def __init__(self, n_in):
        super(N3, self).__init__()
        self.n_in = n_in
        self.added = 0


## -------------------------------------------------------------------------------------------------
    def forward(self, I):
        BatchSize = I.shape[0]

        A = torch.eye(4)
        b = torch.tril(torch.ones(self.n_in + self.added + 1, self.n_in + self.added)).flatten()
        c = torch.triu(torch.ones(self.n_in + self.added + 1, self.n_in + self.added), diagonal=1).flatten()

        maskIlower = torch.einsum('ij,k->kij', A, b).reshape(self.n_in + self.added + 1, self.n_in + self.added, 4, 4)
        maskIupper = torch.einsum('ij,k->kij', A, c).reshape(self.n_in + self.added + 1, self.n_in + self.added, 4, 4)

        output1 = torch.matmul(maskIlower, I.reshape(BatchSize, 1, self.n_in + self.added, 4, 4))
        output1 = torch.add(output1, maskIupper)
        output1 = output1.permute(0, 2, 1, 3, 4)

        output = torch.eye(4).repeat(BatchSize, self.n_in + self.added + 1, 1, 1)
        for outnum in range(self.n_in + self.added):
            output = torch.matmul(output, output1[:, outnum])

        return output





## -------------------------------------------------------------------------------------------------
## -------------------------------------------------------------------------------------------------
class RobotHTMModel(torch.nn.Module):
    """
    Provide Forward Kinematic based on Neural Network with DH Layer.
    Predicts the end-effector position with given joint angles.
    """


## -------------------------------------------------------------------------------------------------
    def __init__(self, p_in, p_t):
        super(RobotHTMModel, self).__init__()
        self._in = p_in
        self._t = p_t

        self.dh_layer = DHLayer(self._in)
        self.eef_layer = N3(self._in)


## -------------------------------------------------------------------------------------------------
    def forward(self, p_in):
        batch_size=p_in.shape[0]
        new_i = p_in.reshape(batch_size,2,self._in) * torch.cat([torch.Tensor([self._t]).repeat(1,self._in), torch.ones(1,self._in)])
        new_i = torch.sum(new_i,dim=1)
        
        trans = self.dh_layer(new_i)
        output = self.eef_layer(trans)
        
        return output





## -------------------------------------------------------------------------------------------------
## -------------------------------------------------------------------------------------------------
class RobothtmAFct(SLAdaptiveFunction, PyTorchHelperFunctions):
    C_NAME = "Robothtm Adaptive Function"
    C_BUFFER_CLS = PyTorchBuffer


## -------------------------------------------------------------------------------------------------
    def _hyperparameters_check(self):
        pass


## -------------------------------------------------------------------------------------------------
    def _setup_model(self):
        self.joint_num = self._output_space.get_num_dim() - 6
        net_model = RobotHTMModel(self.joint_num, 0.01)
        self.optimizer = torch.optim.Adam(net_model.parameters(), lr=3e-4)
        self.loss_dyn = torch.nn.MSELoss()
        self.train_model = True
        self.input_temp = None

        self.sim_env = RobotArm3D()

        joints = []

        jointType = []
        vectLinkLength = [[0, 0, 0], [0, 0, 0]]
        jointType.append("rz")
        for joint in range(self.joint_num - 1):
            vectLinkLength.append([0, 0.7, 0])
            jointType.append("rx")

        jointType.append("f")

        for x in range(len(jointType)):
            vectorLink = dict(x=vectLinkLength[x][0], y=vectLinkLength[x][1], z=vectLinkLength[x][2])
            joint = dict(
                Joint_name="Joint %d" % x,
                Joint_type=jointType[x],
                Vector_link_length=vectorLink,
            )
            joints.append(joint)

        for robo in joints:
            self.sim_env.add_link_joint(
                lvector=torch.Tensor(
                    [
                        [
                            robo["Vector_link_length"]["x"],
                            robo["Vector_link_length"]["y"],
                            robo["Vector_link_length"]["z"],
                        ]
                    ]
                ),
                jointAxis=robo["Joint_type"],
                thetaInit=torch.Tensor([np.radians(0)]),
            )

        self.sim_env.update_joint_coords()
        
        return net_model


## -------------------------------------------------------------------------------------------------
    def _input_preproc(self, p_input: torch.Tensor) -> torch.Tensor:
        input = torch.cat([p_input[6+self.joint_num:], p_input[6:6+self.joint_num]])
        input = input.reshape(1,self.joint_num*2)
        self.input_temp = p_input[:3].reshape(1,3)
        
        return input


## -------------------------------------------------------------------------------------------------
    def _output_postproc(self, p_output: torch.Tensor) -> torch.Tensor:
        angles = torch.Tensor([])
        thets = torch.zeros(3)
        for idx in range(self.joint_num):
            angle = torch.Tensor(R.from_matrix(p_output[-1][idx][:].detach().numpy()[:3,:3]).as_euler('xyz')) - thets
            thets = torch.Tensor(R.from_matrix(p_output[-1][idx][:].detach().numpy()[:3,:3]).as_euler('xyz'))
            angles = torch.cat([angles, torch.norm(angle).reshape(1, 1)], dim=1)

        output = torch.cat([self.input_temp, p_output[-1][-1][:3, [-1]].reshape(1,3)], dim=1)
        output = torch.cat([output, angles], dim=1)

        return output


## -------------------------------------------------------------------------------------------------
    def _adapt_online(self, p_input: Element, p_output: Element) -> bool:
        model_input = deque(p_input.get_values()[6:])
        model_input.rotate(self.joint_num)
        model_input = torch.Tensor([list(model_input)])

        self.sim_env.set_theta(torch.Tensor([p_output.get_values()[6 : 6 + self.joint_num]]))
        self.sim_env.update_joint_coords()

        model_output = self.sim_env.get_homogeneous().reshape(self.joint_num+1,4,4)

        self._add_buffer(PyTorchIOElement(model_input, model_output))

        if self._buffer.get_internal_counter() % 100 != 0:
            return False

        # Divide Test and Train
        if self.train_model:
            dataset_size = len(self._buffer)
            indices = list(range(dataset_size))
            split = int(np.floor(0.2 * dataset_size))
            np.random.seed(random.randint(1,1000))
            np.random.shuffle(indices)
            train_indices, test_indices = indices[split:], indices[:split]

            train_sampler = SubsetRandomSampler(train_indices)
            test_sampler = SubsetRandomSampler(test_indices)
            trainer = torch.utils.data.DataLoader(self._buffer, batch_size=100, sampler=train_sampler)
            tester = torch.utils.data.DataLoader(self._buffer, batch_size=100, sampler=test_sampler)

            # Training
            self._sl_model.train()

            for i, (In, Label) in enumerate(trainer):
                outputs = self._sl_model(In)
                loss = self.loss_dyn(outputs, Label)
                self.optimizer.zero_grad()
                loss.backward()
                self.optimizer.step()

            test_loss = 0

            self._sl_model.eval()
            for i, (In, Label) in enumerate(tester):
                outputs = self._sl_model(In)
                loss = self.loss_dyn(outputs, Label)
                test_loss += loss.item()


            if test_loss/len(tester) < 5e-9:
                self.train_model = False

        return True


## -------------------------------------------------------------------------------------------------
    def _add_buffer(self, p_buffer_element: PyTorchIOElement):
        self._buffer.add_element(p_buffer_element)


## -------------------------------------------------------------------------------------------------
    def _map(self, p_input: Element, p_output: Element):
        # Input pre processing
        input = self.input_preproc(p_input)

        # Make prediction
        output = self._sl_model(input)

        # Output post processing
        output = self.output_postproc(output)

        p_output.set_values(output)





## -------------------------------------------------------------------------------------------------
## -------------------------------------------------------------------------------------------------
class HTMEnvModel(EnvModel):
    C_NAME = "HTM Env Model"


## -------------------------------------------------------------------------------------------------
    def __init__(
        self,
        p_num_joints=4,
        p_target_mode="Random",
        p_ada=True,
        p_logging=False,
    ):

        self._robot_htm = RobotHTM(
            p_num_joints=p_num_joints,
            p_target_mode=p_target_mode,
            p_logging=p_logging
        )
        
        # Setup Adaptive Function
        # HTM Function Here
        afct_strans = AFctSTrans(
            RobothtmAFct,
            p_state_space=self._robot_htm._state_space,
            p_action_space=self._robot_htm._action_space,
            p_threshold=1.8,
            p_buffer_size=20000,
            p_ada=p_ada,
            p_logging=p_logging,
        )

        EnvModel.__init__(
            self,
            p_observation_space=self._robot_htm._state_space,
            p_action_space=self._robot_htm._action_space,
            p_latency=timedelta(seconds=self._robot_htm.dt),
            p_afct_strans=afct_strans,
            p_afct_reward=None,
            p_afct_success=None,
            p_afct_broken=None,
            p_ada=p_ada,
            p_init_states=self._robot_htm.get_state(),
            p_logging=p_logging,
        )

        self.reset()


## -------------------------------------------------------------------------------------------------
    def _reset(self, p_seed=None):
        self._robot_htm._reset(p_seed)
        self._state = State(self._state_space)
        self._state.set_values(self._robot_htm.get_state().get_values())
        return self._robot_htm._reset(p_seed)


## -------------------------------------------------------------------------------------------------
    def _compute_reward(self, p_state_old: State = None, p_state_new: State = None) -> Reward:
        return self._robot_htm._compute_reward(p_state_old, p_state_new)




## -------------------------------------------------------------------------------------------------
## -------------------------------------------------------------------------------------------------
class ActualTraining(RLTraining):
    C_NAME = "Actual"




## -------------------------------------------------------------------------------------------------
## -------------------------------------------------------------------------------------------------

# 2 Implement RL Scenario for the actual environment to train the environment model
class ScenarioRobotHTMActual(RLScenario):
    C_NAME = "Matrix1"


## -------------------------------------------------------------------------------------------------
    def _setup(self, p_mode, p_ada: bool, p_visualize: bool, p_logging) -> Model:
        # 1.1 Setup environment
        self._env = RobotHTM(p_visualize=p_visualize, p_logging=p_logging)

        policy_kwargs = dict(activation_fn=torch.nn.Tanh,
                             net_arch=[dict(pi=[128, 128], vf=[128, 128])])

        policy_sb3 = PPO(
            policy="MlpPolicy",
            n_steps=100,
            env=None,
            _init_setup_model=False,
            policy_kwargs=policy_kwargs,
            device="cpu"
        )

        policy_wrapped = WrPolicySB32MLPro(
            p_sb3_policy=policy_sb3,
            p_cycle_limit=self._cycle_limit,
            p_observation_space=self._env.get_state_space(),
            p_action_space=self._env.get_action_space(),
            p_ada=p_ada,
            p_visualize=p_visualize,
            p_logging=p_logging,
        )

        mb_training_param = dict(p_cycle_limit=100,
                                 p_cycles_per_epi_limit=100,
                                 p_max_stagnations=0,
                                 p_collect_states=False,
                                 p_collect_actions=False,
                                 p_collect_rewards=False,
                                 p_collect_training=False)

        # 1.2 Setup standard single-agent with own policy
        return Agent(
            p_policy=policy_wrapped,
            p_envmodel=HTMEnvModel(),
            p_em_acc_thsld=0.5,
            p_action_planner=MPC(p_logging=p_logging),
            p_predicting_horizon=5,
            p_controlling_horizon=2,
            p_planning_width=5,
            p_name="Smith1",
            p_ada=p_ada,
            p_visualize=p_visualize,
            p_logging=p_logging,
            **mb_training_param
        )




## -------------------------------------------------------------------------------------------------
## -------------------------------------------------------------------------------------------------

# 3 Train agent in scenario
if __name__ == "__main__":
    # 2.1 Parameters for demo mode
    cycle_limit = 300000
    logging     = Log.C_LOG_ALL
    visualize   = True
    path        = str(Path.home())
    plotting    = True
else:
    # 2.2 Parameters for internal unit test
    cycle_limit = 100
    logging     = Log.C_LOG_NOTHING
    visualize   = False
    path        = None
    plotting    = False


training = ActualTraining(
    p_scenario_cls=ScenarioRobotHTMActual,
    p_cycle_limit=cycle_limit,
    p_cycles_per_epi_limit=100,
    p_collect_states=True,
    p_collect_actions=True,
    p_collect_rewards=True,
    p_collect_training=True,
    p_path=path,
    p_logging=logging,
)

training.run()




## -------------------------------------------------------------------------------------------------
## -------------------------------------------------------------------------------------------------

# 4 Create Plotting Class
class MyDataPlotting(DataPlotting):


## -------------------------------------------------------------------------------------------------
    def get_plots(self):
        """
        A function to plot data
        """
        for name in self.data.names:
            maxval = 0
            minval = 0
            if self.printing[name][0]:
                fig = plt.figure(figsize=(7, 7))
                raw = []
                label = []
                ax = fig.subplots(1, 1)
                ax.set_title(name)
                ax.grid(True, which="both", axis="both")
                for fr_id in self.data.frame_id[name]:
                    raw.append(np.sum(self.data.get_values(name, fr_id)))
                    if self.printing[name][1] == -1:
                        maxval = max(raw)
                        minval = min(raw)
                    else:
                        maxval = self.printing[name][2]
                        minval = self.printing[name][1]

                    label.append("%s" % fr_id)
                ax.plot(raw)
                ax.set_ylim(minval - (abs(minval) * 0.1), maxval + (abs(maxval) * 0.1))
                ax.set_xlabel("Episode")
                ax.legend(label, bbox_to_anchor=(1, 0.5), loc="center left")
                self.plots[0].append(name)
                self.plots[1].append(ax)
                if self.showing:
                    plt.show()
                else:
                    plt.close(fig)


# 5 Plotting using MLpro
if __name__ == "__main__":
    data_printing = {
        "Cycle": [False],
        "Day": [False],
        "Second": [False],
        "Microsecond": [False],
        "Smith1": [True, -1],
    }
    
    mem = training.get_results().ds_rewards
    mem_plot = MyDataPlotting(mem, p_showing=plotting, p_printing=data_printing)
    mem_plot.get_plots()<|MERGE_RESOLUTION|>--- conflicted
+++ resolved
@@ -19,19 +19,12 @@
 ## -- 2023-03-07  2.0.0     SY       Update due to MLPro-SL
 ## -- 2023-03-08  2.0.1     SY       Refactoring
 ## -- 2023-03-10  2.0.2     SY       Renumbering module
-<<<<<<< HEAD
 ## -- 2023-07-03  2.0.3     SY       Minor Refacoring due to reduntant batch size handling in input preproc
-## -------------------------------------------------------------------------------------------------
-
-"""
-Ver. 2.0.3 (2023-07-03)
-=======
 ## -- 2023-08-21  2.0.3     MRD      Change transformation to scipy
 ## -------------------------------------------------------------------------------------------------
 
 """
 Ver. 2.0.3 (2023-08-21)
->>>>>>> cc28fdea
 
 This module demonstrates model-based reinforcement learning (MBRL) with native algorithm and
 action planner using MPC.
