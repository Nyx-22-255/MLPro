## -------------------------------------------------------------------------------------------------
## -- Project : MLPro - A Synoptic Framework for Standardized Machine Learning Tasks
## -- Package : mlpro.bf
## -- Module  : plot.py
## -------------------------------------------------------------------------------------------------
## -- History :
## -- yyyy-mm-dd  Ver.      Auth.    Description
## -- 2021-10-06  1.0.0     DA       Creation and transfer of classes DataPlotting, Plottable from 
## --                                mlpro.bf.various
## -- 2021-10-25  1.0.1     SY       Improve get_plots() functionality, enable episodic plots
## -- 2021-12-10  1.0.2     SY       Add errors and exceptions, if p_printing is None.
## --                                Clean code assurance.
## -- 2022-10-24  2.0.0     DA       New class PlotSettings and extensions on class Plottable
## -- 2022-10-28  2.0.1     DA       Corrections of class documentations
## -- 2022-10-29  2.0.2     DA       Refactoring of class Plottable
## -- 2022-10-31  2.1.0     DA       Class Plottable: fixes and improvements
## -- 2022-11-07  2.2.0     DA       Class Plottable: new method get_visualization()
## -- 2022-11-09  2.2.1     DA       Classes Plottable, PlotSettings: correction
## -- 2022-11-17  2.3.0     DA       Classes Plottable, PlotSettings: extensions, corrections
## -- 2022-11-18  2.3.1     DA       Classes Plottable, PlotSettings: improvements try/except
## -- 2022-12-20  2.4.0     DA       New method Plottable.set_plot_settings()
## -- 2022-12-28  2.5.0     DA       - Corrections in method Plottable.init_plot()
## --                                - Reduction to one active plot view per task
## -- 2022-12-29  2.6.0     DA       Refactoring of plot settings
## -- 2023-01-01  2.7.0     DA       Class Plottable: introduction of update step rate
## -- 2023-01-04  2.8.0     DA       Class PlotSettings: new parameters p_horizon, p_force_fg
## -- 2023-02-02  2.8.1     MRD      Disable Tkinter backend for macos https://bugs.python.org/issue46573
<<<<<<< HEAD
## -- 2023-02-12  2.9.0     DA       Class PlotSettings: new parameter p_view_autoselect
## -------------------------------------------------------------------------------------------------

"""
Ver. 2.9.0 (2023-02-12)
=======
## -- 2023-02-17  2.8.2     SY       Add p_window_type in DataPlotting
## -------------------------------------------------------------------------------------------------

"""
Ver. 2.8.2 (2023-02-17)
>>>>>>> c20716ed

This module provides various classes related to data plotting.
"""


from operator import mod
import numpy as np
from sys import platform

try:
    from tkinter import *
    import matplotlib
    # Due to bug in TKinter for macos, disabled for macos https://bugs.python.org/issue46573
    if platform != 'darwin':
        matplotlib.use('TkAgg')
except:
    print('Please install tkinter for a better plot experience')
    import matplotlib

from matplotlib.figure import Figure
from matplotlib.axes import Axes
import matplotlib.pyplot as plt
import os
import statistics
from mlpro.bf.exceptions import ImplementationError, ParamError
from mlpro.bf.various import LoadSave
from mlpro.bf.data import DataStoring




## -------------------------------------------------------------------------------------------------
## -------------------------------------------------------------------------------------------------
class PlotSettings:
    """
    Class to specify the context of a subplot.

    Parameters
    ----------
    p_view : str
        ID of the view (see constants C_VIEW_*)
    p_axes : Axes 
        Optional Matplotlib Axes object as destination for plot outputs. Default is None.
    p_pos_x : int 
        Optional x position of a subplot within a Matplotlib figure. Default = 1.
    p_pos_y : int 
        Optional y position of a subplot within a Matplotlib figure. Default = 1.
    p_size_x : int
        Relative size factor in x direction. Default = 1.
    p_size_y : int
        Relative size factor in y direction. Default = 1.
    p_step_rate : int 
        Optional step rate. Decides after how many calls of the update_plot() method the custom 
        methods _update_plot() carries out an output. Default = 1.
    p_horizon : int
        Optional plot horizon. A value > 0 limits the number of data entities that are shown in the
        plot. Default = 0.
    p_plot_depth : int 
        Optional plot depth in case of hierarchical plotting. A value of 0 means that the plot 
        depth is unlimited. Default = 0.
    p_detail_level : int 
        Optional detail level. Default = 0.
    p_force_fg : bool
        Optional boolean flag. If True, the releated window is kept in foreground. Default = True.
    p_id : int
        Optional unique id of the subplot within the figure. Default = 1.
    p_view_autoselect : bool
        If True, the final view is automatically selected during runtime. Default = True.
    p_kwargs : dict
        Further optional named parameters.
    """

    C_VIEW_2D   = '2D'
    C_VIEW_3D   = '3D'
    C_VIEW_ND   = 'ND'

    C_VALID_VIEWS   = [ C_VIEW_2D, C_VIEW_3D, C_VIEW_ND ]

## -------------------------------------------------------------------------------------------------
    def __init__( self, 
                  p_view : str, 
                  p_axes : Axes = None, 
                  p_pos_x : int = 1, 
                  p_pos_y : int = 1, 
                  p_size_x : int = 1,
                  p_size_y : int = 1,
                  p_step_rate : int = 1,
                  p_horizon : int = 0,
                  p_plot_depth : int = 0,
                  p_detail_level : int = 0,
                  p_force_fg : bool = True,
                  p_id : int = 1,
                  p_view_autoselect : bool = True,
                  **p_kwargs ):

        if p_view not in self.C_VALID_VIEWS:
            raise ParamError('Wrong value for parameter p_view. See class mlpro.bf.plot.SubPlotSettings for more details.')

        self.view            = p_view
        self.axes            = p_axes
        self.pos_x           = p_pos_x
        self.pos_y           = p_pos_y
        self.size_x          = p_size_x
        self.size_y          = p_size_y
        self.step_rate       = p_step_rate
        self.horizon         = p_horizon
        self.plot_depth      = p_plot_depth
        self.detail_level    = p_detail_level
        self.force_fg        = p_force_fg
        self.id              = p_id
        self.view_autoselect = p_view_autoselect
        self.kwargs          = p_kwargs.copy()





## -------------------------------------------------------------------------------------------------
## -------------------------------------------------------------------------------------------------
class Plottable:
    """
    Property class that inherits the ability to be plottable. The class is prepared for plotting with
    MatPlotLib but not restricted to it. Three different views are supported:
    
    2D: 2-dimensional plot
    3D: 3-dimensional plot
    ND: Multidimensional plot

    See class Plotsettings for further detais.

    Parameters
    ----------
    p_visualize : bool
        Boolean switch for visualisation. Default = False.

    Attributes
    ----------
    C_PLOT_ACTIVE : bool
        Custom attribute to turn on or off the plot functionality. Must be turned on explicitely.
    C_PLOT_STANDALONE : bool = True
        Custom attribute to be set to True, if the plot needs a separate subplot or False if the 
        plot can be added to an existing subplot.
    C_PLOT_VALID_VIEWS : list = [PlotSettings]
        Custom list of views that are supported/implemented (see class PlotSettings)
    C_PLOT_DEFAULT_VIEW : str = ''
        Custom attribute for the default view. See class PlotSettings for more details.
    """

    C_PLOT_ACTIVE : bool        = False
    C_PLOT_STANDALONE : bool    = True
    C_PLOT_VALID_VIEWS : list   = []
    C_PLOT_DEFAULT_VIEW : str   = PlotSettings.C_VIEW_ND

## -------------------------------------------------------------------------------------------------
    def __init__(self, p_visualize:bool=False):
        self._visualize = self.C_PLOT_ACTIVE and p_visualize
        self._plot_settings : PlotSettings = None


## -------------------------------------------------------------------------------------------------
    def get_plot_settings(self) -> PlotSettings:
        return self._plot_settings


## -------------------------------------------------------------------------------------------------
    def set_plot_settings(self, p_plot_settings : PlotSettings ):
        """
        Sets plot settings in advance (before initialization of plot).

        Parameters
        ----------
        p_plot_settings : PlotSettings
            New PlotSettings to be set. If None, the default view is plotted (see attribute 
            C_PLOT_DEFAULT_VIEW).
        """

        try:
            if self._plot_initialized: return
        except:
            pass

        if p_plot_settings is not None: 
            self._plot_settings = p_plot_settings
        elif self._plot_settings is None:
            try:
                self._plot_settings = PlotSettings(p_view=self.C_PLOT_DEFAULT_VIEW)
            except ParamError:
                # Plot functionality turned on but not implemented
                raise ImplementationError('Please check attribute C_PLOT_DEFAULT_VIEW')    

        self._plot_step_counter = 0
        self.set_plot_step_rate(p_step_rate=self._plot_settings.step_rate)
        self.set_plot_detail_level(p_detail_level=self._plot_settings.detail_level)
   

## -------------------------------------------------------------------------------------------------
    def init_plot( self, 
                   p_figure:Figure = None,
                   p_plot_settings : PlotSettings = None, 
                   **p_kwargs):
        """
        Initializes the plot functionalities of the class.

        Parameters
        ----------
        p_figure : Matplotlib.figure.Figure, optional
            Optional MatPlotLib host figure, where the plot shall be embedded. The default is None.
        p_plot_settings : PlotSettings
            Optional plot settings. If None, the default view is plotted (see attribute C_PLOT_DEFAULT_VIEW).
        """

        # 1 Plot functionality turned on? Initialization already called?
        try:
            if ( not self.C_PLOT_ACTIVE ) or ( not self._visualize ): return
        except:
            return

        try:
            if self._plot_initialized: return
        except:
            self._plot_own_figure   = False

        plt.ioff()


         # 2 Prepare internal data structures

        # 2.1 Plot settings per view
        self.set_plot_settings( p_plot_settings=p_plot_settings )

        # 2.2 Dictionary with methods for initialization and update of a plot per view 
        self._plot_methods = { PlotSettings.C_VIEW_2D : [ self._init_plot_2d, self._update_plot_2d ], 
                               PlotSettings.C_VIEW_3D : [ self._init_plot_3d, self._update_plot_3d ], 
                               PlotSettings.C_VIEW_ND : [ self._init_plot_nd, self._update_plot_nd ] }


        # 3 Setup the Matplotlib host figure if no one is provided as parameter
        if p_figure is None:
            self._figure : Figure   = self._init_figure()
            self._plot_own_figure   = True
        else:
            self._figure : Figure   = p_figure


        # 4 Call of all initialization methods of the required views
        view = self._plot_settings.view
        try:
            plot_method = self._plot_methods[view][0]
        except KeyError:
            raise ParamError('Parameter p_plot_settings: wrong view "' + str(view) + '"')

        plot_method(p_figure=self._figure, p_settings=self._plot_settings)

        if self._plot_settings.axes is None:
            raise ImplementationError('Please set attribute "axes" in your custom _init_plot_' + view + ' method')
                

        # # 5 In standalone mode: refresh figure
        if self._plot_own_figure:
            self._figure.canvas.draw()
            self._figure.canvas.flush_events()


        # 6 Marker to ensure that initialization runs only once
        self._plot_initialized = True


## -------------------------------------------------------------------------------------------------
    def get_visualization(self) -> bool:
        return self._visualize


## -------------------------------------------------------------------------------------------------
    def _init_figure(self) -> Figure:
        """
        Custom method to initialize a suitable standalone Matplotlib figure.

        Returns
        -------
        figure : Matplotlib.figure.Figure
            Matplotlib figure object to host the subplot(s)
        """

        fig = plt.figure()   
        plt.show(block=False)
        self._force_fg(p_fig=fig)
        return fig


## -------------------------------------------------------------------------------------------------
    def force_fg(self):
        """
        Internal use.
        """
        self._force_fg(p_fig = self._figure)


## -------------------------------------------------------------------------------------------------
    def _force_fg(self, p_fig : Figure):
        """
        Internal use.
        """

        if not self._plot_settings.force_fg: return

        backend = matplotlib.get_backend()

        if backend == 'TkAgg':
            p_fig.canvas.manager.window.attributes('-topmost', True)        


## -------------------------------------------------------------------------------------------------
    def _init_plot_2d(self, p_figure:Figure, p_settings:PlotSettings):
        """
        Custom method to initialize a 2D plot. If attribute p_settings.axes is not None the 
        initialization shall be done there. Otherwise a new MatPlotLib Axes object shall be 
        created in the given figure and stored in p_settings.axes.

        Note: Please call this method in your custom implementation to create a default subplot.

        Parameters
        ----------
        p_figure : Matplotlib.figure.Figure
            Matplotlib figure object to host the subplot(s).
        p_settings : PlotSettings
            Object with further plot settings.
        """

        if p_settings.axes is None:
            p_settings.axes = p_figure.add_subplot( p_settings.pos_y, p_settings.pos_x, p_settings.id )


## -------------------------------------------------------------------------------------------------
    def _init_plot_3d(self, p_figure:Figure, p_settings:PlotSettings):
        """
        Custom method to initialize a 3D plot. If attribute p_settings.axes is not None the 
        initialization shall be done there. Otherwise a new MatPlotLib Axes object shall be 
        created in the given figure and stored in p_settings.axes.

        Note: Please call this method in your custom implementation to create a default subplot.

        Parameters
        ----------
        p_figure : Matplotlib.figure.Figure
            Matplotlib figure object to host the subplot(s).
        p_settings : PlotSettings
            Object with further plot settings.
        """

        if p_settings.axes is None:
            p_settings.axes = p_figure.add_subplot( p_settings.pos_y, p_settings.pos_x, p_settings.id, projection='3d' )


## -------------------------------------------------------------------------------------------------
    def _init_plot_nd(self, p_figure:Figure, p_settings:PlotSettings):
        """
        Custom method to initialize a nD plot. If attribute p_settings.axes is not None the 
        initialization shall be done there. Otherwise a new MatPlotLib Axes object shall be 
        created in the given figure and stored in p_settings.axes.

        Note: Please call this method in your custom implementation to create a default subplot.

        Parameters
        ----------
        p_figure : Matplotlib.figure.Figure
            Matplotlib figure object to host the subplot(s).
        p_settings : PlotSettings
            Object with further plot settings.
        """

        if p_settings.axes is None:
            p_settings.axes = p_figure.add_subplot( p_settings.pos_y, p_settings.pos_x, p_settings.id )


## -------------------------------------------------------------------------------------------------
    def update_plot(self, **p_kwargs):
        """
        Updates the plot.

        Parameters
        ----------
        **p_kwargs
            Implementation-specific plot data and/or parameters.
        """

        # 0 Plot functionality turned on?
        try:
            if ( not self.C_PLOT_ACTIVE ) or ( not self._visualize ): return
        except:
            return
            
         # 1 Plot already initialized?
        try:
            if not self._plot_initialized: self.init_plot()
        except: 
            self.init_plot()

        # 2 Call of all required plot methods
        view = self._plot_settings.view
        self._plot_methods[view][1](p_settings=self._plot_settings, **p_kwargs)

        # 3 Update content of own(!) figure after self._plot_step_rate calls
        if self._plot_own_figure:
            self._plot_step_counter = mod(self._plot_step_counter+1, self._plot_settings.step_rate)
            if self._plot_step_counter==0: 
                self._figure.canvas.draw()
                self._figure.canvas.flush_events()


## -------------------------------------------------------------------------------------------------
    def _update_plot_2d(self, p_settings:PlotSettings, **p_kwargs):
        """
        Custom method to update the 2d plot. The related MatPlotLib Axes object is stored in p_settings.

        Parameters
        ----------
        p_settings : PlotSettings
            Object with further plot settings.
        **p_kwargs 
            Implementation-specific data and parameters.             
        """

        pass


## -------------------------------------------------------------------------------------------------
    def _update_plot_3d(self, p_settings:PlotSettings, **p_kwargs):
        """
        Custom method to update the 3d plot. The related MatPlotLib Axes object is stored in p_settings.

        Parameters
        ----------
        p_settings : PlotSettings
            Object with further plot settings.
        **p_kwargs 
            Implementation-specific data and parameters.             
        """

        pass


## -------------------------------------------------------------------------------------------------
    def _update_plot_nd(self, p_settings:PlotSettings, **p_kwargs):
        """
        Custom method to update the nd plot. The related MatPlotLib Axes object is stored in p_settings.

        Parameters
        ----------
        p_settings : PlotSettings
            Object with further plot settings.
        **p_kwargs 
            Implementation-specific data and parameters.             
        """

        pass


## -------------------------------------------------------------------------------------------------
    def set_plot_step_rate(self, p_step_rate:int):
        if p_step_rate > 0: self._plot_step_rate = p_step_rate


## -------------------------------------------------------------------------------------------------
    def set_plot_detail_level(self, p_detail_level:int):
        self._plot_detail_level = max(0, p_detail_level)





## -------------------------------------------------------------------------------------------------
## -------------------------------------------------------------------------------------------------
class DataPlotting(LoadSave):
    """
    This class provides a functionality to plot the stored values of variables.

    Parameters
    ----------
    p_data : DataStoring
        Data object with stored variables values.
    p_type : str, optional
        Type of plot. The default is C_PLOT_TYPE_EP.
    p_window : int, optional
        Moving average parameter. The default is 100.
    p_showing : Bool, optional
        Showing graphs after they are generated. The default is True.
    p_printing : dict, optional
        Additional important parameters for plotting.
        [0] = Bool : Whether the stored values is plotted.
        [1] = Float : Min. value on graph.
        [2] = Float : Max. value on graph. Set to -1, if you want to set min/max value according to the stored values.
        Example = {"p_variable_1" : [True,0,-1],
                   "p_variable_2" : [True,-0.5,10]}.
        The default is None.
    p_figsize : int, optional
        Frame size. The default is (7,7).
    p_color : str, optional
        Line colors. The default is "darkblue".
    p_window_type : str, optional
        Plotting type for moving average. The default is 'same'. Options: 'same', 'full', 'valid'
        
    Attributes
    ----------
    C_PLOT_TYPE_CY : str
        one of the plotting types, which plot the graph with multiple lines according to the number of frames.
    C_PLOT_TYPE_EP : str
        one of the plotting types, which plot the graph everything in one line regardless the number of frames.
    C_PLOT_TYPE_EP_M : str
        one of the plotting types, which plot only the mean value of each variable for each frame.
        
    """

    C_PLOT_TYPE_CY = 'Cyclic'
    C_PLOT_TYPE_EP = 'Episodic'
    C_PLOT_TYPE_EP_M = 'Episodic Mean'

## -------------------------------------------------------------------------------------------------
    def __init__(self, p_data: DataStoring, p_type=C_PLOT_TYPE_EP, p_window=100,
                 p_showing=True, p_printing=None, p_figsize=(7, 7), p_color="darkblue",
                 p_window_type='same'):
        self.data = p_data
        self.type = p_type
        self.window = p_window
        self.showing = p_showing
        self.plots = [[], []]
        self.printing = p_printing
        self.figsize = p_figsize
        self.color = p_color
        self.window_type = p_window_type


## -------------------------------------------------------------------------------------------------
    def get_plots(self):
        """
        A function to plot data.
        """

        if self.type == 'Cyclic':
            self.plots_type_cy()
        elif self.type == 'Episodic':
            self.plots_type_ep()
        elif self.type == 'Episodic Mean':
            self.plots_type_ep_mean()


## -------------------------------------------------------------------------------------------------
    def plots_type_cy(self):
        """
        A function to plot data per cycle.
        """

        for name in self.data.names:
            maxval = 0
            try:
                if self.printing[name][0]:
                    fig = plt.figure(figsize=self.figsize)
                    lines = []
                    label = []
                    plt.title(name)
                    plt.grid(True, which="both", axis="both")
                    for fr in range(len(self.data.memory_dict[name])):
                        fr_id = self.data.frame_id[name][fr]
                        lines += plt.plot(self.moving_mean(self.data.get_values(name, fr_id), self.window),
                                          color=self.color, alpha=(fr + 1.0) / (len(self.data.memory_dict[name]) + 1))
                        if self.printing[name][2] == -1:
                            maxval = max(max(self.data.get_values(name, fr_id)), maxval)
                        else:
                            maxval = self.printing[name][2]
                        label.append("%s" % fr_id)
                    plt.ylim(self.printing[name][1], maxval)
                    plt.xlabel("cycles")
                    plt.legend(label, bbox_to_anchor=(1, 0.5), loc="center left")
                    self.plots[0].append(name)
                    self.plots[1].append(fig)
                    if self.showing:
                        plt.show()
                    else:
                        plt.close(fig)
            except:
                pass


## -------------------------------------------------------------------------------------------------
    def plots_type_ep(self):
        """
        A function to plot data per frame by extending the cyclic plots in one plot.
        """

        for name in self.data.names:
            maxval = 0
            try:
                if self.printing[name][0]:
                    fig = plt.figure(figsize=self.figsize)
                    lines = []
                    data = []
                    plt.title(name)
                    plt.grid(True, which="both", axis="both")
                    for fr in range(len(self.data.memory_dict[name])):
                        fr_id = self.data.frame_id[name][fr]
                        data.extend(self.data.get_values(name, fr_id))
                        if self.printing[name][2] == -1:
                            maxval = max(max(self.data.get_values(name, fr_id)), maxval)
                        else:
                            maxval = self.printing[name][2]
                    lines += plt.plot(self.moving_mean(data[:], self.window), color=self.color)
                    plt.ylim(self.printing[name][1], maxval)
                    plt.xlabel("continuous cycles")
                    self.plots[0].append(name)
                    self.plots[1].append(fig)
                    if self.showing:
                        plt.show()
                    else:
                        plt.close(fig)
            except:
                pass


## -------------------------------------------------------------------------------------------------
    def plots_type_ep_mean(self):
        """
        A function to plot data per frame according to its mean value.
        """

        for name in self.data.names:
            maxval = 0
            try:
                if self.printing[name][0]:
                    fig = plt.figure(figsize=self.figsize)
                    lines = []
                    data = []
                    plt.title(name)
                    plt.grid(True, which="both", axis="both")
                    for fr in range(len(self.data.memory_dict[name])):
                        fr_id = self.data.frame_id[name][fr]
                        data.extend([statistics.mean(self.data.get_values(name, fr_id))])
                    if self.printing[name][2] == -1:
                        maxval = max(max(data[:]), maxval)
                    else:
                        maxval = self.printing[name][2]
                    lines += plt.plot(self.moving_mean(data[:], self.window), color=self.color)
                    plt.ylim(self.printing[name][1], maxval)
                    plt.xlabel("episodes")
                    self.plots[0].append(name)
                    self.plots[1].append(fig)
                    if self.showing:
                        plt.show()
                    else:
                        plt.close(fig)
            except:
                pass


## -------------------------------------------------------------------------------------------------
    def moving_mean(self, p_inputs, p_window):
        """
        This method creates a series of averages of different subsets of the full data set.

        Parameters
        ----------
        p_inputs : list of floats
            input dataset.
        p_window : int
            moving average parameter.

        Returns
        -------
        outputs : list of floats
            transformed data set.

        """

        inputs = np.array(p_inputs)
        outputs = np.zeros_like(inputs)
        if len(inputs.shape) == 1:
            outputs = np.convolve(inputs, np.ones((p_window,)) / p_window, mode=self.window_type)
        else:
            for col in range(inputs.shape[1]):
                outputs[:, col] = np.convolve(inputs[:, col], np.ones((p_window,)) / p_window, mode=self.window_type)
        return outputs


## -------------------------------------------------------------------------------------------------
    def save_plots(self, p_path, p_format, p_dpi_mul=1):
        """
        This method is used to save generated plots.

        Parameters
        ----------
        p_path : str
            Path where file will be saved.
        p_format : str
            Format of the saved file.
            Options: 'eps', 'jpg', 'png', 'pdf', 'svg'.
        p_dpi_mul : int, optional
            Saving plots parameter. The default is 1.

        Returns
        -------
        bool
            True, if plots where saved successfully. False otherwise..

        """

        num_plots = len(self.plots[0])
        if num_plots == 0: return False

        try:
            if not os.path.exists(p_path):
                os.makedirs(p_path)
            for idx in range(num_plots):
                self.plots[1][idx].savefig(p_path + os.sep + self.plots[0][idx] + "." + p_format, dpi=500 * p_dpi_mul,
                                           bbox_inches='tight')
            return True
        except:
            return False<|MERGE_RESOLUTION|>--- conflicted
+++ resolved
@@ -25,19 +25,13 @@
 ## -- 2023-01-01  2.7.0     DA       Class Plottable: introduction of update step rate
 ## -- 2023-01-04  2.8.0     DA       Class PlotSettings: new parameters p_horizon, p_force_fg
 ## -- 2023-02-02  2.8.1     MRD      Disable Tkinter backend for macos https://bugs.python.org/issue46573
-<<<<<<< HEAD
+## -- 2023-02-17  2.8.2     SY       Add p_window_type in DataPlotting
 ## -- 2023-02-12  2.9.0     DA       Class PlotSettings: new parameter p_view_autoselect
 ## -------------------------------------------------------------------------------------------------
 
 """
 Ver. 2.9.0 (2023-02-12)
-=======
-## -- 2023-02-17  2.8.2     SY       Add p_window_type in DataPlotting
-## -------------------------------------------------------------------------------------------------
-
-"""
 Ver. 2.8.2 (2023-02-17)
->>>>>>> c20716ed
 
 This module provides various classes related to data plotting.
 """
