--- conflicted
+++ resolved
@@ -15,19 +15,12 @@
 ## -- 2021-09-25  1.0.2     MRD      Add __len__ functionality for SARBuffer
 ## -- 2021-10-06  1.0.3     DA       Extended class Adaptive by new methods _adapt(), get_adapted(),
 ## --                                _set_adapted(); moved Buffer classes to mlpro.bf.data.py
-<<<<<<< HEAD
-## -- 2021-10-23  1.1.0     DA       New class AdaptiveFunction
+## -- 2021-10-25  1.0.4     SY       Enhancement of class Adaptive by adding ScientificObject.
+## -- 2021-10-26  1.1.0     DA       New class AdaptiveFunction
 ## -------------------------------------------------------------------------------------------------
 
 """
-Ver. 1.1.0 (2021-10-23)
-=======
-## -- 2021-10-25  1.0.4     SY       Enhancement of class Adaptive by adding ScientificObject.
-## -------------------------------------------------------------------------------------------------
-
-"""
-Ver. 1.0.4 (2021-10-25)
->>>>>>> c1ab50da
+Ver. 1.1.0 (2021-10-26)
 
 This module provides fundamental machine learning functionalities and properties.
 """
