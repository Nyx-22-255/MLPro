--- conflicted
+++ resolved
@@ -41,10 +41,7 @@
 ## -- 2023-05-31  1.13.1    LSB      Updated the copy method of state, for copying the ID
 ## -- 2023-05-31  1.13.2    LSB      Refactored the t_step handling, to avoid unncessary execution of try block
 ## -- 2023-05-31  1.13.3    LSB      Removing obsolete env attribute from function
-<<<<<<< HEAD
-=======
 ## -- 2023-06-06  1.14.0    LSB      New functions to fetch the functions of a system
->>>>>>> b1164af4
 ## -- 2023-05-dd  2.0.0     LSB      New class MultiSystem
 ## -------------------------------------------------------------------------------------------------
 
@@ -207,15 +204,10 @@
                                       p_timeout=timeout)
         copied_state.set_values(self.get_values())
         copied_state.set_tstamp(self.get_tstamp())
-<<<<<<< HEAD
-        copied_state.set_id(self.get_id())
-        
-=======
         try:
             copied_state.set_id(self.get_id())
         except:
             pass
->>>>>>> b1164af4
         return copied_state
 
 
@@ -801,10 +793,7 @@
 
     C_NAME = 'System Shared'
 
-<<<<<<< HEAD
-=======
-
->>>>>>> b1164af4
+
 ## -------------------------------------------------------------------------------------------------
     def __init__(self,
                  p_range: int = Range.C_RANGE_NONE):
@@ -816,19 +805,12 @@
         self._spaces: dict = {}
         self._states: dict = {}
         self._actions: dict = {}
-<<<<<<< HEAD
-        self._action_dimensions: set = set()
+        # self._action_dimensions: set = set()
 
         # Mappings in the form 'dim : [(output_sys, out_dim), ]'
         self._mappings = {}
-=======
-        # self._action_dimensions: set = set()
-
-        # Mappings in the form 'dim : [(output_sys, out_dim), ]'
-        self._mappings = {}
-
-
->>>>>>> b1164af4
+
+
 ## -------------------------------------------------------------------------------------------------
     def reset(self, p_seed: int = None):
         """
@@ -839,30 +821,18 @@
         p_seed : int
             Seed for reproducibility.
         """
-<<<<<<< HEAD
+
         #  TODO: How do you reset systems in a multiprocess, through the shared object or the workflow itself?
+        # TODO: Maybe try to raise an event in the shared object for resetting the system.
+        #  But events are not yet supported in the multiprocessing.
 
         self._states.clear()
         self._actions.clear()
-        # self.initiate_values()
+
         for system in self._spaces.keys():
             self._states[system] = State(p_state_space=self._spaces[system][0])
             self._actions[system] = np.zeros(len(self._spaces[system][1].get_dims()))
-        pass
-=======
-
-        #  TODO: How do you reset systems in a multiprocess, through the shared object or the workflow itself?
-        # TODO: Maybe try to raise an event in the shared object for resetting the system.
-        #  But events are not yet supported in the multiprocessing.
-
-        self._states.clear()
-        self._actions.clear()
-
-        for system in self._spaces.keys():
-            self._states[system] = State(p_state_space=self._spaces[system][0])
-            self._actions[system] = np.zeros(len(self._spaces[system][1].get_dims()))
-
->>>>>>> b1164af4
+
 
 
 ## -------------------------------------------------------------------------------------------------
@@ -879,18 +849,11 @@
         -------
             bool
         """
-<<<<<<< HEAD
-
-        self._states[p_sys_id] = p_state.copy()
-        self._map_values(p_state=self._states[p_sys_id])
-        return True
-=======
         # 1. Add the system state to the shared object for further access
         self._states[p_sys_id] = p_state.copy()
 
         # 2. Also forward the state values to corresponding mapped dimensions
         self._map_values(p_state=self._states[p_sys_id])
->>>>>>> b1164af4
 
 
 ## -------------------------------------------------------------------------------------------------
@@ -907,20 +870,6 @@
             The State of the system which affects the action.
 
         """
-<<<<<<< HEAD
-        if p_state is not None:
-            for id in p_state.get_dim_ids():
-                value = p_state.get_value(id)
-                for output_sys, output_dim_type, output_dim in self._map(p_input_dim=id):
-                    if output_dim_type == 'S':
-                        self._states[output_sys].set_value(p_dim_id=output_dim, p_value=value)
-                    if output_dim_type == 'A':
-                        action_space = self._spaces[output_sys][1]
-                        self._actions[output_sys][action_space.index(output_dim)] = value
-
-        # TODO: Check how to get the action dimensions from the action object
-
-=======
 
         # 1. Check is the state is to be mapped?
         if p_state is not None:
@@ -942,26 +891,10 @@
         # TODO: Check how to get the action dimensions from the action object
 
         # 2. Check if action is to be mapped?
->>>>>>> b1164af4
         if p_action is not None:
             elem_ids = p_action.get_elem_ids()
             action_dims = []
             action_values = []
-<<<<<<< HEAD
-            for elem_id in elem_ids:
-                action_dims.extend(p_action.get_elem(elem_id).get_related_set().get_dim_ids())
-                action_values.extend(p_action.get_elem(elem_id).get_values())
-            for i,id in enumerate(action_dims):
-                value = action_values[i]
-                for output_sys, output_dim_type, output_dim in self._map(p_input_dim=id):
-                    if output_dim_type == 'S':
-                        self._states[output_sys].set_value(p_dim_id=output_dim, p_value=value)
-                    if output_dim_type == 'A':
-                        action_space = self._spaces[output_sys][1]
-                        self._actions[output_sys][action_space.index(output_dim)] = value
-
-        # TODO: Check if there actually exists a mapping among them, here and also in _map function
-=======
 
             # 1.1 Extract the ids and values of action for each element
             for elem_id in elem_ids:
@@ -983,7 +916,6 @@
                         action_space = self._spaces[output_sys][1]
                         self._actions[output_sys][action_space.get_dim_ids().index(output_dim)] = value
 
->>>>>>> b1164af4
 
 
 ## -------------------------------------------------------------------------------------------------
@@ -1014,8 +946,6 @@
 
 ## -------------------------------------------------------------------------------------------------
     def get_states(self):
-<<<<<<< HEAD
-=======
         """
         Fetch the states of all the internal systems
 
@@ -1024,7 +954,6 @@
         states: dict
             Returns the state of each of the system registered on the shared object.
         """
->>>>>>> b1164af4
 
         return self._states
 
@@ -1070,15 +999,9 @@
         """
 
 
-<<<<<<< HEAD
-        output_dims = self._mappings[p_input_dim]
-
-        return output_dims
-=======
         mappings = self._mappings[p_input_dim]
 
         return mappings
->>>>>>> b1164af4
 
 
 ## -------------------------------------------------------------------------------------------------
@@ -1086,11 +1009,7 @@
                         p_sys_id = None,
                         p_state_space : MSpace = None,
                         p_action_space : MSpace = None,
-<<<<<<< HEAD
-                        p_mappings: tuple = None):
-=======
                         p_mappings = None):
->>>>>>> b1164af4
         """
         Registers the system in the Shared Object and sets up the dimension to dimension mapping.
 
@@ -1099,13 +1018,9 @@
         p_system : System
             The system to be registered.
 
-<<<<<<< HEAD
-        p_mapping : ( (dim_type, dim_type), (input_sys_id, input_dim) , (action_sys_id, action_dimension) )
-=======
         p_mappings :
             Mappings corresponding the system in the form:
             ( (ip dim_type, op dim_type), (input_sys_id, input_dim_id) , (op_sys_id, op_dimension_id) )
->>>>>>> b1164af4
 
 
         Returns
@@ -1119,16 +1034,6 @@
             action_space = p_action_space
 
             # :TODO: Also check if the system is already registered and raise error
-<<<<<<< HEAD
-
-            self._spaces[system_id] = (state_space.copy(), action_space.copy())
-            self._states[system_id] = State(self._spaces[system_id])
-
-
-            self._action_dimensions.update(*action_space.get_dim_ids())
-            self._actions[system_id] = np.zeros(len(action_space.get_dim_ids()))
-
-=======
             # Register the state and action spaces of the system
             self._spaces[system_id] = (state_space.copy(p_new_dim_ids=False), action_space.copy(p_new_dim_ids=False))
             # Create an initial dummy state of the system in the shared object
@@ -1145,29 +1050,18 @@
                 return
 
             # Setup mappings in the shared object
->>>>>>> b1164af4
             for (in_dim_type, output_dim_type), (input_sys_id, input_dim), (output_sys_id, output_dim) in p_mappings:
 
                 if input_dim not in self._mappings.keys():
                     self._mappings[input_dim] = []
 
-<<<<<<< HEAD
-                self._mappings[input_dim].append(output_sys_id, output_dim_type, output_dim)
-
-            return True
+                self._mappings[input_dim].append((output_sys_id, output_dim_type, output_dim))
+
+            return
 
         except:
 
-            return False
-=======
-                self._mappings[input_dim].append((output_sys_id, output_dim_type, output_dim))
-
-            return
-
-        except:
-
             raise Error("Registration of the system failed. Possible reason maybe false provision of mappings")
->>>>>>> b1164af4
 
 
 
@@ -1317,7 +1211,6 @@
         Plottable.__init__(self, p_visualize=p_visualize)
         Persistent.__init__(self, p_id=p_id, p_logging=p_logging)
 
-<<<<<<< HEAD
 
         Task.__init__(self,
                         p_id=p_id,
@@ -1328,18 +1221,6 @@
                         p_visualize=p_visualize,
                         p_logging=p_logging,
                         **p_kwargs)
-=======
->>>>>>> b1164af4
-
-        Task.__init__(self,
-                        p_id=p_id,
-                        p_name =p_name,
-                        p_range_max = p_range_max,
-                        p_autorun = p_autorun,
-                        p_class_shared=p_class_shared,
-                        p_visualize=p_visualize,
-                        p_logging=p_logging,
-                        **p_kwargs)
 
         self._registered_on_so = False
 
@@ -1437,8 +1318,6 @@
         return self._action_space
 
 
-<<<<<<< HEAD
-=======
 ## -------------------------------------------------------------------------------------------------
     def get_fct_strans(self):
         """
@@ -1490,7 +1369,6 @@
             return self
 
 
->>>>>>> b1164af4
 ## -------------------------------------------------------------------------------------------------
     def set_random_seed(self, p_seed=None):
         """
@@ -1663,19 +1541,11 @@
 ## -------------------------------------------------------------------------------------------------
     def get_so(self) -> SystemShared:
 
-<<<<<<< HEAD
-        return super().get_so()
-
-
-## -------------------------------------------------------------------------------------------------
-    def _run(self, p_t_step : timedelta = None):
-=======
         return Task.get_so(self)
 
 
 ## -------------------------------------------------------------------------------------------------
     def _run(self, p_action:Action, p_t_step : timedelta = None):
->>>>>>> b1164af4
         """
         Run method that runs the system as a task. It runs the process_action() method of the system with
         action as a parameter.
@@ -1687,13 +1557,8 @@
 
         """
 
-<<<<<<< HEAD
-        p_action = self.get_so().get_action(p_sys_id = self.get_id())
-        self.process_action(p_action=p_action)
-=======
         action = self.get_so().get_action(p_sys_id = self.get_id())
         self.process_action(p_action=action, p_t_step = p_t_step)
->>>>>>> b1164af4
         self.get_so().update_state(p_sys_id = self.get_id(), p_state = self.get_state())
 
 
@@ -2123,11 +1988,7 @@
     def __init__(self, 
                  p_name: str = None, 
                  p_id = None,
-<<<<<<< HEAD
-                 p_range_max=Async.C_RANGE_THREAD, 
-=======
                  p_range_max=Async.C_RANGE_NONE,
->>>>>>> b1164af4
                  p_autorun = Task.C_AUTORUN_NONE,
                  p_class_shared = SystemShared,
                  p_mode=Mode.C_MODE_SIM, 
@@ -2175,35 +2036,11 @@
                           p_logging = p_logging,
                           **p_kwargs)
         
-<<<<<<< HEAD
-        self._subsystems = None
-        self._subsystem_ids = None
-        self._t_step = p_t_step
-
-
-
-## -------------------------------------------------------------------------------------------------
-    @staticmethod
-    def setup_spaces():
-        """
-        Sets up the state and action spaces of the system. Please provide the state space and the action spaces at
-        the MultiSystem level.
-
-        Returns
-        -------
-        state_space, action_space : MSpace, MSpace
-            State and Action space of the MultiSystem.
-        """
-        return None, None
-
-
-=======
         self._subsystems = []
         self._subsystem_ids = []
         self._t_step = p_t_step
 
 
->>>>>>> b1164af4
 ## -------------------------------------------------------------------------------------------------
     def add_system(self, p_system : System, p_mappings):
         """
@@ -2211,35 +2048,17 @@
 
         Parameters
         ----------
-<<<<<<< HEAD
-        p_system
-        p_mapping
-=======
         p_system : System
             The system to be added.
 
         p_mappings : list
             The mappings corresponding the system in the form :
             [ ((ip dim_type, op dim_type), (input_sys_id, input_dim_id), (op_sys_id, op_dimension_id)), ... ]
->>>>>>> b1164af4
-
-        Returns
-        -------
-
-        """
-<<<<<<< HEAD
-        self._subsystems.append(p_system)
-
-        self._subsystem_ids.append(p_system.get_id())
-
-        self.get_so().register_system(p_sys_id = p_system.get_id(),
-                                      p_state_space=p_system.get_state_space(),
-                                      p_action_space=p_system.get_action_space(),
-                                      p_mappings = p_mappings)
-
-        self.add_task(p_system)
-
-=======
+
+        Returns
+        -------
+
+        """
         # Register the systems in native list.
         self._subsystems.append(p_system)
 
@@ -2256,7 +2075,6 @@
         self.add_task(p_system)
 
 
->>>>>>> b1164af4
 ## -------------------------------------------------------------------------------------------------
     def _reset(self, p_seed=None) -> None:
         """
@@ -2264,17 +2082,6 @@
 
         Parameters
         ----------
-<<<<<<< HEAD
-        p_seed
-
-        Returns
-        -------
-
-        """
-        for system in self._subsystems:
-            system.reset(p_seed = p_seed)
-
-=======
         p_seed: int
             Seed for the purpose of reproducibility
 
@@ -2295,7 +2102,6 @@
     def get_subsystems(self):
         return self._subsystems
 
->>>>>>> b1164af4
 
 ## -------------------------------------------------------------------------------------------------
     def get_subsystem(self, p_system_id) -> System:
@@ -2305,18 +2111,12 @@
         Parameters
         ----------
         p_system_id
-<<<<<<< HEAD
-
-        Returns
-        -------
-=======
             Id of the system to be returned
 
         Returns
         -------
         sub_system: System
             The system to be returned by ID.
->>>>>>> b1164af4
 
         """
         return self._subsystems[self._subsystem_ids.index(p_system_id)]
@@ -2329,11 +2129,7 @@
 
         Returns
         -------
-<<<<<<< HEAD
-        states : list
-=======
         states : dict
->>>>>>> b1164af4
             States of all the subsystems.
         """
 
@@ -2345,22 +2141,6 @@
 ## -------------------------------------------------------------------------------------------------
     def simulate_reaction(self, p_state: State = None, p_action: Action = None, p_t_step : timedelta = None) -> State:
         """
-<<<<<<< HEAD
-        Simulates the system.
-
-        Parameters
-        ----------
-        p_state
-        p_action
-
-        Returns
-        -------
-
-        """
-        self.get_so()._map_values(p_action=p_action)
-        self.run(p_action = self.get_so().get_actions(), p_t_step = self._t_step)
-        return self.get_state()
-=======
         Simulates the multisystem, based on the action and time step.
 
         Parameters
@@ -2410,7 +2190,6 @@
 
         # 5. Return the new state at current timestep
         return so.get_state(p_sys_id=self.get_id())
->>>>>>> b1164af4
 
 
 ## -------------------------------------------------------------------------------------------------
@@ -2418,13 +2197,9 @@
         """
         Returns true if the system is broken
         """
-<<<<<<< HEAD
-        pass
-=======
         # TODO: Shall return true if any of the system returns true?
 
         return False
->>>>>>> b1164af4
 
 
 ## -------------------------------------------------------------------------------------------------
@@ -2439,15 +2214,10 @@
         Returns
         -------
 
-<<<<<<< HEAD
-        """
-        pass
-=======
         # TODO: Shall return true if any of the system returns true?
 
         """
         return False
->>>>>>> b1164af4
 
 
 
@@ -2490,11 +2260,7 @@
     
 
 ## -------------------------------------------------------------------------------------------------
-<<<<<<< HEAD
-    def __init__(self, 
-=======
     def  __init__(self,
->>>>>>> b1164af4
                  p_system : System,
                  p_mode, 
                  p_action_pattern : str = 'random',
@@ -2518,11 +2284,7 @@
                               p_auto_setup = p_auto_setup, 
                               p_visualize = p_visualize, 
                               p_logging = p_logging)
-<<<<<<< HEAD
-        
-=======
-
->>>>>>> b1164af4
+
 
 
         self._action_length = len(self._system.get_action_space().get_dims())
@@ -2532,11 +2294,7 @@
             if self._action is None:
                 raise ParamError("Please provide a value for action, when running in constant action mode.")
             
-<<<<<<< HEAD
-            if self._action_length == len(self._action):
-=======
             if not self._action_length == len(self._action):
->>>>>>> b1164af4
                 raise ParamError("Please provide the action as a list of length equal to the number"+
                                  " of dimenstions in the action space of the system.")
         
