## -------------------------------------------------------------------------------------------------
## -- Project : MLPro - A Synoptic Framework for Standardized Machine Learning Tasks
## -- Package : mlpro.bf.streams
## -- Module  : models.py
## -------------------------------------------------------------------------------------------------
## -- History :
## -- yyyy-mm-dd  Ver.      Auth.    Description
## -- 2022-01-06  0.0.0     DA       Creation
## -- 2022-05-25  0.0.1     LSB      Minor bug fix
## -- 2022-06-02  0.1.0     LSB      Refactoring for list of stream objects in get stream list
## -- 2022-06-04  0.1.1     DA       Specialization in stream providers and streams
## -- 2022-06-09  0.1.2     LSB      Additional attributes to stream object
## -- 2022-06-14  0.1.3     LSB      Enhancement
## -- 2022-06-18  0.1.4     LSB      Logging of stream list based on p_display_list parameter
## -- 2022-06-19  0.1.5     DA       - Class Stream: internal use of self.C_NAME instead of self._name
## --                                - Check/completion of doc strings
## -- 2022-06-25  0.2.0     LSB      New Label class with modified instance class
## -- 2022-10-24  0.2.1     DA       Class Instance: new method copy()
## -- 2022-10-25  0.3.0     DA       New classes StreamTask, StreamWorkfllow, StreamScenario
## -- 2022-10-29  0.3.1     DA       Refactoring after introduction of module bf.ops
## -- 2022-10-31  0.3.2     DA       Refactoring after changes on bf.mt
## -- 2022-11-03  0.4.0     DA       - Class Instance: completion of constructor
## --                                - Class Stream: extensions and corrections
## --                                - Completion of doc strings 
## -- 2022-11-04  0.4.1     DA       Classes StreamProvider, Stream: refactoring
## -- 2022-11-05  0.5.0     DA       Class Stream: refactoring to make it iterable
## -- 2022-11-07  0.5.1     DA       Class StreamScenario: refactoring 
## -- 2022-11-13  0.6.0     DA       - Class Stream: new custom method set_options()
## --                                - New class StreamShared
## -- 2022-11-18  0.6.1     DA       Refactoring of try/except statements
## -- 2022-11-19  0.6.2     DA       Class Stream: new parameter p_name for methods *get_stream()
## -- 2022-11-22  0.7.0     DA       Classes StreamWorkflow, StreamScenario: plot functionality
## -- 2022-12-08  0.7.1     DA       Classes StreamTask, StreamWorkflow: bugfixes on plotting
## -- 2022-12-16  0.7.2     DA       Class StreamTask: new method _run_wrapper()
## -- 2022-12-18  0.7.3     LSB      Removing obsolete instances from plot data
## -- 2022-12-19  0.7.4     DA       Class StreamTask: new parameter p_duplicate_data
## -- 2022-12-28  0.8.0     DA       Class StreamTask: default visualization 2D, 3D
## -- 2022-12-29  0.9.0     DA       - Refactoring of plot settings
## --                                - Bugfixes in methods StreamTask.update_plot2d/3d
## -- 2022-12-30  0.9.1     DA/LSB   - Class Instance: new parameter p_id, new metod get_id()
## --                                - Class StreamTask: optimized removal of deleted instances from 
## --                                  plots
## -- 2023-01-04  1.0.0     DA       Class Instance: new method set_id()
## --                                Class Stream: automatic instance id generation and assignment
## --                                Class StreamTask: 
## --                                - Refactoring of plotting
## --                                - incorporation of new plot parameter p_horizon
## -- 2023-01-05  1.0.1     DA       Refactoring of method StreamShared.get_instances()
## -- 2023-02-12  1.1.0     DA       Class StreamTask: implementation of plot parameter view_autoselect
<<<<<<< HEAD
## -- 2023-04-16  1.1.1     DA       Method StreamTask._run(): completed parameter types
## -------------------------------------------------------------------------------------------------

"""
Ver. 1.1.1 (2023-04-16)
=======
## -- 2023-04-10  1.2.0     SY       Introduce class Sampler and update class Stream accordingly
## -- 2023-04-14  1.2.1     SY       Refactoring class Sampler and class Stream 
## -- 2023-04-15  1.2.2     DA       Class Stream: 
## --                                - replaced parent Persistent by Id
## --                                - removed own method get_id()
## --                                - constructor: keep value of internal attribute C_NAME if p_name = ''
## -------------------------------------------------------------------------------------------------

"""
Ver. 1.2.2 (2023-04-15)
>>>>>>> 27f2adb9

This module provides classes for standardized stream processing. 
"""


from mlpro.bf.math.basics import *
from mlpro.bf.various import *
from mlpro.bf.ops import Mode, ScenarioBase
from mlpro.bf.plot import PlotSettings
from mlpro.bf.math import Dimension, Element
from mlpro.bf.mt import *
from datetime import datetime
from matplotlib.figure import Figure
import random
import uuid



## -------------------------------------------------------------------------------------------------
## -------------------------------------------------------------------------------------------------
class Feature (Dimension): pass





## -------------------------------------------------------------------------------------------------
## -------------------------------------------------------------------------------------------------
class Label (Dimension): pass





## -------------------------------------------------------------------------------------------------
## -------------------------------------------------------------------------------------------------
class Instance:
    """
    Instance class to store the current instance and the corresponding labels of the stream

    Parameters
    ----------
    p_feature_data : Element
        Feature data of the instance.
    p_label_data : Element
        Optional label data of the instance.
    p_time_stamp : datetime
        Optional time stamp of the instance.
    p_kwargs : dict
        Further optional named parameters.
    """

    C_TYPE          = 'Instance'

## -------------------------------------------------------------------------------------------------
    def __init__( self, 
                  p_feature_data : Element, 
                  p_label_data : Element = None, 
                  p_time_stamp : datetime = None,
                  **p_kwargs ):

        self._feature_data = p_feature_data
        self._label_data   = p_label_data
        self._time_stamp   = p_time_stamp
        self._kwargs       = p_kwargs.copy()


## -------------------------------------------------------------------------------------------------
    def get_id(self):
        return self._id


## -------------------------------------------------------------------------------------------------
    def set_id(self, p_id:int):
        self._id = p_id


## -------------------------------------------------------------------------------------------------
    def get_feature_data(self) -> Element:
        return self._feature_data


## -------------------------------------------------------------------------------------------------
    def set_feature_data(self, p_feature_data:Element):
        self._feature_data = p_feature_data


## -------------------------------------------------------------------------------------------------
    def get_label_data(self) -> Element:
        return self._label_data


## -------------------------------------------------------------------------------------------------
    def set_label_data(self, p_label_data:Element):
        self._label_data = p_label_data


## -------------------------------------------------------------------------------------------------
    def get_time_stamp(self):
        return self._time_stamp


## -------------------------------------------------------------------------------------------------
    def get_kwargs(self):
        return self._kwargs


## -------------------------------------------------------------------------------------------------
    def copy(self):
        duplicate = self.__class__( p_feature_data=self._feature_data.copy(),
                                    p_label_data=self._label_data,
                                    p_kwargs=self._kwargs )
        duplicate._time_stamp = self._time_stamp
        duplicate.set_id(self.get_id())
        return duplicate





## -------------------------------------------------------------------------------------------------
## -------------------------------------------------------------------------------------------------
class StreamShared (Shared):
    """
    Template class for shared objects in the context of stream processing.

    Attributes
    ----------
    _inst_new : list
        List of new instances of a process cycle. At the beginning of a cycle it contains the incoming
        instance of a stream. The list evolves due to the manipulations of the stream tasks.
    _inst_del : list
        List of instances to be removed. At the beginning of a cycle it is empty. The list evolves due 
        to the manipulations of the stream tasks.
    """

## -------------------------------------------------------------------------------------------------
    def __init__(self, p_range: int = Range.C_RANGE_PROCESS):
        Shared.__init__(self, p_range=p_range)
        self._instances = {}
    

## -------------------------------------------------------------------------------------------------
    def reset(self, p_inst_new:list):
        """
        Resets the shared object and prepares the processing of the given set of new instances.

        Parameters
        ----------
        p_inst_new : list
            List of new instances to be processed.
        """

        self._instances.clear()
        self._instances['wf'] = ( p_inst_new, [] )


## -------------------------------------------------------------------------------------------------
    def get_instances(self, p_task_ids:list):
        """
        Provides the result instances of all given task ids.

        Parameters
        ----------
        p_task_ids : list
            List of task ids.

        Returns
        -------
        inst_new : list
            List of new instances of all given task ids.
        inst_del : list
            List of instances to be deleted of all given task ids.
        """

        len_task_ids = len(p_task_ids)

        if len_task_ids == 1:
            # Most likely case: result instances of one predecessor or requested
            try:
                instances = self._instances[p_task_ids[0]]
            except KeyError:
                # Predecessor is the workflow
                instances = self._instances['wf']

            inst_new = instances[0].copy()
            inst_del = instances[1].copy()

        elif len_task_ids > 1:
            # Result instances of more than one predecessors are requested
            dict_inst_new = {}
            dict_inst_del = {}

            for task_id in p_task_ids:
                try:
                    instances = self._instances[task_id]
                except KeyError:
                    instances = self._instances['wf']

                for inst in instances[0]:
                    dict_inst_new[inst.get_id()] = inst

                for inst in instances[1]:
                    dict_inst_del[inst.get_id()] = inst

            sorted_ids = list( dict_inst_new.keys() )
            sorted_ids.sort()
            inst_new = [ dict_inst_new[i] for i in sorted_ids ]

            sorted_ids = list( dict_inst_del.keys() )
            sorted_ids.sort()
            inst_del = [ dict_inst_del[i] for i in sorted_ids ]

        else:
            # No predecessor task id -> origin incoming instances on workflow level are forwarded
            instances = self._instances['wf']
            inst_new = instances[0].copy()
            inst_del = instances[1].copy()

        return inst_new, inst_del


## -------------------------------------------------------------------------------------------------
    def set_instances(self, p_task_id, p_inst_new:list, p_inst_del:list):
        """
        Stores result instances of a task in the shared object.

        Parameters
        ----------
        p_task_id
            Id of related task.
        p_inst_new : list
            List of new instances.
        p_inst_del : list
            List of instances to be deleted.
        """

        self._instances[p_task_id] = ( p_inst_new, p_inst_del ) 





## -------------------------------------------------------------------------------------------------
## -------------------------------------------------------------------------------------------------
class Sampler (ScientificObject):
    """
    Template class for data streams sampler. This object can be used in Stream.

    Parameters
    ----------
    p_num_instances : int
        number of instances.
    p_kwargs : dict
        Further sampler specific parameters.
    """

    C_TYPE = 'Sampler'


## -------------------------------------------------------------------------------------------------
    def __init__(self, p_num_instances:int=0, **p_kwargs):
        
        self._num_instances = p_num_instances
        self._kwargs        = p_kwargs


## -------------------------------------------------------------------------------------------------
    def reset(self):
        """
        A method to reset the sampler's settings. Please redefine this method!
        """
        
        raise NotImplementedError
        

## -------------------------------------------------------------------------------------------------
    def get_num_instances(self) -> int:
        """
        A method to get the number of instances that is being processed by the sampler.

        Returns
        -------
        int
            Number of instances.

        """
    
        return self._num_instances
        

## -------------------------------------------------------------------------------------------------
    def set_num_instances(self, p_num_instances:int):
        """
        A method to set the number of instances that is going to be processed by the sampler.

        Parameters
        ----------
        p_num_instances : int
            Number of instances.

        """
    
        self._num_instances = p_num_instances
        

## -------------------------------------------------------------------------------------------------
    def omit_instance(self, p_inst:Instance) -> bool:
        """
        A method to filter any incoming instances.

        Parameters
        ----------
        p_inst : Instance
            An input instance to be filtered.

        Returns
        -------
        bool
            False means the input instance is not omitted, otherwise True.

        """
        
        return self._omit_instance(p_inst)
        

## -------------------------------------------------------------------------------------------------
    def _omit_instance(self, p_inst:Instance) -> bool:
        """
        A custom method to filter any incoming instances, which is being called by omit_instance()
        method. Please redefine this method!

        Parameters
        ----------
        p_inst : Instance
            An input instance to be filtered.

        Returns
        -------
        bool
            False means the input instance is not omitted, otherwise True.

        """
        
        raise NotImplementedError
        




## -------------------------------------------------------------------------------------------------
## -------------------------------------------------------------------------------------------------
class Stream (Mode, Id, ScientificObject):
    """
    Template class for data streams. Objects of this type can be used as iterators.

    Parameters
    ----------
    p_id
        Optional id of the stream. Default = None.
    p_name : str
        Optional name of the stream. Default = ''.
    p_num_instances : int
        Optional number of instances in the stream. Default = 0.
    p_version : str
        Optional version of the stream. Default = ''.
    p_feature_space : MSpace
        Optional feature space. Default = None.
    p_label_space : MSpace
        Optional label space. Default = None.
    p_sampler
        Optional sampler. Default: None.
    p_mode
        Operation mode. Default: Mode.C_MODE_SIM.
    p_logging
        Log level (see constants of class Log). Default: Log.C_LOG_ALL.
    p_kwargs : dict
        Further stream specific parameters.
    """

    C_TYPE          = 'Stream'
    

## -------------------------------------------------------------------------------------------------
    def __init__( self,
                  p_id = None,
                  p_name : str = '',
                  p_num_instances : int = 0,
                  p_version : str = '',
                  p_feature_space : MSpace = None,
                  p_label_space : MSpace = None,
                  p_sampler : Sampler = None,
                  p_mode = Mode.C_MODE_SIM,
                  p_logging = Log.C_LOG_ALL,
                  **p_kwargs ):

        if p_name != '':
            self.C_NAME         = self.C_SCIREF_TITLE = p_name

        self._num_instances = p_num_instances
        self._version       = p_version
        self._feature_space = p_feature_space
        self._label_space   = p_label_space

        Id.__init__(self, p_id = p_id)
        Mode.__init__(self, p_mode=p_mode, p_logging=p_logging)

        self.set_options(**p_kwargs)
        
        if p_sampler is None:
            try:
                self._sampler = self.setup_sampler()
            except:
                self._sampler = None
        else:
            self._sampler   = p_sampler
 

## -------------------------------------------------------------------------------------------------
    def get_name(self) -> str:
        """
        Returns the name of the stream.

        Returns
        -------
        stream_name : str
            Name of the stream.
        """

        return self.C_NAME


## -------------------------------------------------------------------------------------------------
    def get_url(self) -> str:
        """
        Returns the URL of the scientific source/reference.

        Returns
        -------
        url : str
            URL of the scientific source/reference.
        """

        return self.C_SCIREF_URL


## -------------------------------------------------------------------------------------------------
    def get_num_instances(self) -> int:
        """
        Returns the number of instances of the stream.

        Returns
        -------
        num_inst : int
            Number of instances of the stream. If 0 the number is unknown.
        """

        return self._num_instances


## -------------------------------------------------------------------------------------------------
    def get_feature_space(self) -> MSpace:
        """
        Returns the feature space of the stream. 

        Returns
        -------
        feature_space : MSpace
            Feature space of the stream.
        """

        if self._feature_space is None:
            self._feature_space = self._setup_feature_space()

        return self._feature_space


## -------------------------------------------------------------------------------------------------
    def _setup_feature_space(self) -> MSpace:
        """
        Custom method to set up the feature space of the stream. It is called by method get_feature_space().

        Returns
        -------
        feature_space : MSpace
            Feature space of the stream.
        """

        raise NotImplementedError


## -------------------------------------------------------------------------------------------------
    def get_label_space(self) -> MSpace:
        """
        Returns the label space of the stream. 

        Returns
        -------
        label_space : MSpace
            Label space of the stream.
        """

        if self._label_space is None:
            self._label_space = self._setup_label_space()

        return self._label_space


## -------------------------------------------------------------------------------------------------
    def _setup_label_space(self) -> MSpace:
        """
        Custom method to set up the label space of the stream. It is called by method get_label_space().

        Returns
        -------
        label_space : MSpace
            Label space of the stream.
        """

        return None


## -------------------------------------------------------------------------------------------------
    def set_options(self, **p_kwargs):
        """
        Method to set specific options for the stream. The possible options depend on the 
        stream provider and stream itself.
        """

        self._kwargs        = p_kwargs.copy()


## -------------------------------------------------------------------------------------------------
    def set_random_seed(self, p_seed=None):
        """
        Resets the internal random generator using the given seed.
        """

        random.seed(p_seed)


## -------------------------------------------------------------------------------------------------
    def __iter__(self):
        """
        Resets the stream by calling custom method _reset().

        Returns
        -------
        iter
            Iterable stream object
        """

        self.log(self.C_LOG_TYPE_I, 'Reset')
        self._next_inst_id = 0
        self._reset()
        
        if self._sampler is not None:
            self._sampler.reset()
            
        return self


## -------------------------------------------------------------------------------------------------
    def _reset(self):
        """
        Custom reset method for data stream. See method __iter__() for more details.
        """

        raise NotImplementedError


## -------------------------------------------------------------------------------------------------
    def setup_sampler(self) -> Sampler:
        """
        A static method to set up a sampler, which allows to set a sampler after instantiation of
        a stream. 

        Returns
        -------
        Sampler
            An instantiated sampler.
        """

        raise NotImplementedError


## -------------------------------------------------------------------------------------------------
    def __next__(self) -> Instance:
        """
        Returns next data stream instance by calling the custom method _get_next(). 

        Returns
        -------
        instance : Instance
            Next instance of data stream or None.
        """
        
        if self._sampler is not None:
            ret = True
            while ret:
                inst = self._get_next()
                ret = self._sampler.omit_instance(inst)
        else:
            inst = self._get_next()
            
        inst.set_id(self._next_inst_id)
        self._next_inst_id += 1
        return inst


## -------------------------------------------------------------------------------------------------
    def _get_next(self) -> Instance:
        """
        Custom method to determine the next data stream instance. At the end of the stream exception
        StopIteration is to be raised. See method __next__() for more
        details.

        Returns
        -------
        instance : Instance
            Next instance of data stream or None.
        """

        raise NotImplementedError





## -------------------------------------------------------------------------------------------------
## -------------------------------------------------------------------------------------------------
class StreamProvider (Log, ScientificObject):
    """
    Template class for stream providers.

    Parameters
    ----------
    p_logging
        Log level (see constants of class Log). Default: Log.C_LOG_ALL
    """

    C_TYPE          = 'Stream Provider'

## -------------------------------------------------------------------------------------------------
    def __init__(self, p_logging=Log.C_LOG_ALL):
        Log.__init__(self, p_logging=p_logging)


## -------------------------------------------------------------------------------------------------
    def get_stream_list( self, p_mode = Mode.C_MODE_SIM, p_logging = Log.C_LOG_ALL, **p_kwargs ) -> list:
        """
        Gets a list of provided streams by calling custom method _get_stream_list().

        Parameters
        ----------
        p_mode
            Operation mode. Default: Mode.C_MODE_SIM.
        p_logging
            Log level of stream objects (see constants of class Log). Default: Log.C_LOG_ALL.
        p_kwargs : dict
            Further stream specific parameters.

        Returns
        -------
        stream_list : list
            List of provided streams.
        """

        self.log(self.C_LOG_TYPE_I, 'Getting list of streams...')
        stream_list = self._get_stream_list( p_mode=p_mode, p_logging=p_logging, **p_kwargs )
        self.log(self.C_LOG_TYPE_I, 'Number of streams found:', len(stream_list))
        return stream_list


## -------------------------------------------------------------------------------------------------
    def _get_stream_list( self, p_mode = Mode.C_MODE_SIM, p_logging = Log.C_LOG_ALL, **p_kwargs ) -> list:
        """
        Custom method to get the list of provided streams. See method get_stream_list() for further
        details.

        Parameters
        ----------
        p_mode
            Operation mode. Default: Mode.C_MODE_SIM.
        p_logging
            Log level of stream objects (see constants of class Log). Default: Log.C_LOG_ALL.
        p_kwargs : dict
            Further stream specific parameters.

        Returns
        -------
        stream_list : list
            List of provided streams.
        """

        raise NotImplementedError


## -------------------------------------------------------------------------------------------------
    def get_stream( self, p_id:str=None, p_name:str=None, p_mode = Mode.C_MODE_SIM, p_logging = Log.C_LOG_ALL, **p_kwargs ) -> Stream:
        """
        Returns stream with the specified id by calling custom method _get_stream().

        Parameters
        ----------
        p_id : str
            Optional Id of the requested stream. Default = None.
        p_name : str
            Optional name of the requested stream. Default = None.
        p_mode
            Operation mode. Default: Mode.C_MODE_SIM.
        p_logging
            Log level of stream object (see constants of class Log). Default: Log.C_LOG_ALL.
        p_kwargs : dict
            Further stream specific parameters.

        Returns
        -------
        s : Stream
            Stream object or None in case of an error.
        """

        if p_id is not None:
            self.log(self.C_LOG_TYPE_I, 'Id of requested stream:', p_id)
        elif p_name is not None:
            self.log(self.C_LOG_TYPE_I, 'Name of requested stream:', p_name)
        else:
            raise ParamError('Please specify the requested stream by id or name')

        s = self._get_stream(p_id=p_id, p_name=p_name, p_mode=p_mode, p_logging=p_logging, **p_kwargs)
        if s is None:
            self.log(self.C_LOG_TYPE_E, 'Stream', str(p_id), 'not found')

        return s


## -------------------------------------------------------------------------------------------------
    def _get_stream( self, p_id:str=None, p_name:str=None, p_mode = Mode.C_MODE_SIM, p_logging = Log.C_LOG_ALL, **p_kwargs ) -> Stream:
        """
        Custom method to get the specified stream. See method get_stream() for further details.

        Parameters
        ----------
        p_id : str
            Optional Id of the requested stream. Default = None.
        p_name : str
            Optional name of the requested stream. Default = None.
        p_mode
            Operation mode. Default: Mode.C_MODE_SIM.
        p_logging
            Log level of stream object (see constants of class Log). Default: Log.C_LOG_ALL.
        p_kwargs : dict
            Further stream specific parameters.

        Returns
        -------
        s : Stream
            Stream object or None in case of an error.
        """

        raise NotImplementedError 




## -------------------------------------------------------------------------------------------------
## -------------------------------------------------------------------------------------------------
class StreamTask (Task):
    """
    Template class for stream-based tasks.

    Parameters
    ----------
    p_name : str
        Optional name of the task. Default is None.
    p_range_max : int
        Maximum range of asynchonicity. See class Range. Default is Range.C_RANGE_PROCESS.
    p_duplicate_data : bool
        If True, instances will be duplicated before processing. Default = False.
    p_visualize : bool
        Boolean switch for visualisation. Default = False.
    p_logging
        Log level (see constants of class Log). Default: Log.C_LOG_ALL
    p_kwargs : dict
        Further optional named parameters.
    """

    C_TYPE                  = 'Stream-Task'

    C_PLOT_ACTIVE           = True
    C_PLOT_STANDALONE       = True
    C_PLOT_VALID_VIEWS      = [ PlotSettings.C_VIEW_2D, PlotSettings.C_VIEW_3D, PlotSettings.C_VIEW_ND ]
    C_PLOT_DEFAULT_VIEW     = PlotSettings.C_VIEW_ND

    C_PLOT_ND_XLABEL_INST   = 'Instance index'
    C_PLOT_ND_XLABEL_TIME   = 'Time index'
    C_PLOT_ND_YLABEL        = 'Feature Data'

## -------------------------------------------------------------------------------------------------
    def __init__( self, 
                  p_name: str = None, 
                  p_range_max = Task.C_RANGE_THREAD, 
                  p_duplicate_data : bool = False,
                  p_visualize : bool = False,
                  p_logging = Log.C_LOG_ALL, 
                  **p_kwargs ):

        Task.__init__( self, 
                       p_name=p_name, 
                       p_range_max=p_range_max, 
                       p_autorun=Task.C_AUTORUN_NONE, 
                       p_class_shared=None, 
                       p_visualize=p_visualize,
                       p_logging=p_logging, 
                       **p_kwargs )

        self._duplicate_data      = p_duplicate_data


## -------------------------------------------------------------------------------------------------
    def _get_custom_run_method(self):
        return self._run_wrapper


## -------------------------------------------------------------------------------------------------
    def run( self, 
             p_range : int = None, 
             p_wait: bool = False, 
             p_inst_new : list = None, 
             p_inst_del : list = None ):
        """
        Executes the specific actions of the task implemented in custom method _run(). At the end event
        C_EVENT_FINISHED is raised to start subsequent actions.

        Parameters
        ----------
        p_range : int
            Optional deviating range of asynchonicity. See class Range. Default is None what means that the maximum
            range defined during instantiation is taken. Oterwise the minimum range of both is taken.
        p_wait : bool
            If True, the method waits until all (a)synchronous tasks are finished.
        p_inst_new : list
            Optional list of new stream instances to be processed. If None, the list of the shared object
            is used instead. Default = None.
        p_inst_del : list
            List of obsolete stream instances to be removed. If None, the list of the shared object
            is used instead. Default = None.
        """

        so : StreamShared = self.get_so()

        if p_inst_new is not None:
            inst_new = p_inst_new
            inst_del = p_inst_del
        else:
            if so is None:
                raise ImplementationError('Class StreamTask needs instance data as parameters or from a shared object')

            try: 
                inst_new, inst_del = so.get_instances(p_task_ids=self._predecessor_ids)
            except AttributeError:
                raise ImplementationError('Shared object not compatible to class StreamShared')
        
        if ( len(inst_new) + len(inst_del) ) == 0: 
            self.log(Log.C_LOG_TYPE_S, 'No inputs -> SKIP')

        if self._duplicate_data:
            inst_new_copy = []
            inst_del_copy = []
            for inst in inst_new:
                inst_new_copy.append(inst.copy())
            for inst in inst_del:
                inst_del_copy.append(inst.copy())

            inst_new = inst_new_copy
            inst_del = inst_del_copy

        Task.run(self, p_range=p_range, p_wait=p_wait, p_inst_new=inst_new, p_inst_del=inst_del)


## -------------------------------------------------------------------------------------------------
    def _run_wrapper( self, 
                      p_inst_new : list, 
                      p_inst_del : list ):
        """
        Internal use.
        """

        self._run( p_inst_new = p_inst_new, p_inst_del=p_inst_del )
        self.get_so().set_instances( p_task_id = self.get_tid(), p_inst_new=p_inst_new, p_inst_del=p_inst_del )


## -------------------------------------------------------------------------------------------------
    def _run( self, 
              p_inst_new : list[Instance], 
              p_inst_del : list[Instance] ):
        """
        Custom method that is called by method run(). 

        Parameters
        ----------
        p_inst_new : set
            Set of new stream instances to be processed.
        p_inst_del : set
            Set of obsolete stream instances to be removed.
        """

        raise NotImplementedError
  

## -------------------------------------------------------------------------------------------------
    def init_plot( self, 
                   p_figure: Figure = None, 
                   p_plot_settings : PlotSettings = None ):

        try:
            if ( not self.C_PLOT_ACTIVE ) or ( not self._visualize ): return
        except:
            return

        self._plot_num_inst = 0

        Task.init_plot( self,
                        p_figure=p_figure, 
                        p_plot_settings=p_plot_settings )


## -------------------------------------------------------------------------------------------------
    def _init_plot_2d(self, p_figure: Figure, p_settings: PlotSettings):
        """
        Default implementation for stream tasks. See class mlpro.bf.plot.Plottable for more
        details.
        """

        Task._init_plot_2d( self, p_figure=p_figure, p_settings=p_settings )

        self._plot_2d_plot   = None
        self._plot_inst_ids  = []
        self._plot_2d_xdata  = []
        self._plot_2d_ydata  = []
        self._plot_2d_xmin   = None
        self._plot_2d_xmax   = None
        self._plot_2d_ymin   = None
        self._plot_2d_ymax   = None
 

## -------------------------------------------------------------------------------------------------
    def _init_plot_3d(self, p_figure: Figure, p_settings: PlotSettings):
        """
        Default implementation for stream tasks. See class mlpro.bf.plot.Plottable for more
        details.
        """

        Task._init_plot_3d( self, p_figure=p_figure, p_settings=p_settings )

        self._plot_3d_plot   = None
        self._plot_inst_ids  = []
        self._plot_3d_xdata  = []
        self._plot_3d_ydata  = []
        self._plot_3d_zdata  = []
        self._plot_3d_xmin   = None
        self._plot_3d_xmax   = None
        self._plot_3d_ymin   = None
        self._plot_3d_ymax   = None
        self._plot_3d_zmin   = None
        self._plot_3d_zmax   = None


## -------------------------------------------------------------------------------------------------
    def _init_plot_nd(self, p_figure: Figure, p_settings: PlotSettings):
        """
        Default implementation for stream tasks. See class mlpro.bf.plot.Plottable for more
        details.
        """

        Task._init_plot_nd( self, p_figure=p_figure, p_settings=p_settings )

        self._plot_nd_xlabel = self.C_PLOT_ND_XLABEL_INST
        p_settings.axes.set_xlabel(self.C_PLOT_ND_XLABEL_INST)
        p_settings.axes.set_ylabel(self.C_PLOT_ND_YLABEL)
        p_settings.axes.grid(visible=True)
        p_settings.axes.set_xlim(0,1)
        p_settings.axes.set_ylim(-1,1)

        self._plot_inst_ids  = []
        self._plot_nd_xdata  = []
        self._plot_nd_plots  = None
        self._plot_nd_ymin   = None
        self._plot_nd_ymax   = None


## -------------------------------------------------------------------------------------------------
    def _finalize_plot_view(self, p_inst_ref : Instance ):
        num_dim = p_inst_ref.get_feature_data().get_related_set().get_num_dim()

        if num_dim == 2:
            view_new = PlotSettings.C_VIEW_2D
        elif num_dim == 3:
            view_new = PlotSettings.C_VIEW_3D
        else:
            view_new = PlotSettings.C_VIEW_ND

        if view_new not in self.C_PLOT_VALID_VIEWS: return

        view_current = self._plot_settings.view
        if view_new == view_current: return

        ps = self._plot_settings
        ps.view = view_new

        if self.C_PLOT_STANDALONE and ( ps.axes is not None ):
            try:
                ps.axes.clear()
                self._figure.clear()
            except:
                pass
            ps.axes = None   

        plot_settings_new      = ps
        self._plot_initialized = False

        self.init_plot( p_figure = self._figure, 
                        p_plot_settings = plot_settings_new )     


## -------------------------------------------------------------------------------------------------
    def update_plot( self, 
                     p_inst_new : list = None, 
                     p_inst_del : list = None, 
                     **p_kwargs ):
        """
        Specialized definition of method update_plot() of class mlpro.bf.plot.Plottable.

        Parameters
        ----------
        p_inst_new : list
            List of new stream instances to be plotted.
        p_inst_del : list
            List of obsolete stream instances to be removed.
        p_kwargs : dict
            Further optional plot parameters.
        """

        try:
            if ( not self.C_PLOT_ACTIVE ) or ( not self._visualize ): return
        except:
            return

        if p_inst_new is None:
            inst_new, inst_del = self.get_so().get_instances(p_task_ids=[self.get_tid()])
        else:
            inst_new = p_inst_new
            inst_del = p_inst_del


        if len(inst_new) > 0:
            inst_ref = inst_new[0]
        elif len(inst_del) > 0:
            inst_ref = inst_del[0]
        else:
            return

        try:
            self._plot_view_finalized
        except:
            if self._plot_settings.view_autoselect:
                self._finalize_plot_view(p_inst_ref=inst_ref)

            self._plot_view_finalized = True

        Task.update_plot(self, p_inst_new=inst_new, p_inst_del=inst_del, **p_kwargs)

        self._plot_num_inst += len(inst_new)


## -------------------------------------------------------------------------------------------------
    def _update_plot_2d( self, 
                         p_settings : PlotSettings, 
                         p_inst_new : list, 
                         p_inst_del : list, 
                         **p_kwargs ):
        """
        Default implementation for stream tasks. See class mlpro.bf.plot.Plottable for more
        details.

        Parameters
        ----------
        p_settings : PlotSettings
            Object with further plot settings.
        p_inst_new : list
            List of new stream instances to be plotted.
        p_inst_del : list
            List of obsolete stream instances to be removed.
        p_kwargs : dict
            Further optional plot parameters.
        """

        # 1 Check for new instances to be plotted and deleted instances to be removed
        if len(p_inst_new) > 0: inst_ref = p_inst_new[0]
        elif len(p_inst_del) > 0: inst_ref = p_inst_del[0]
        else: return


        # 2 Update of plot data and ax limits
        ax_limits_changed = False

        if len(p_inst_new) > 0:
            xdata_new = []
            ydata_new = []

            for inst in p_inst_new:
                feature_values = inst.get_feature_data().get_values()
                xdata_new.append(feature_values[0])
                ydata_new.append(feature_values[1])
                self._plot_inst_ids.append( inst.get_id() )

            self._plot_2d_xdata.extend(xdata_new)
            self._plot_2d_ydata.extend(ydata_new)
            xmin = min(xdata_new)
            xmax = max(xdata_new)
            ymin = min(ydata_new)
            ymax = max(ydata_new)

            try:
                if xmin < self._plot_2d_xmin:
                    self._plot_2d_xmin = xmin
                    ax_limits_changed = True
            except:
                self._plot_2d_xmin = xmin
                ax_limits_changed = True

            try:
                if xmax > self._plot_2d_xmax:
                    self._plot_2d_xmax = xmax
                    ax_limits_changed = True
            except:
                self._plot_2d_xmax = xmax
                ax_limits_changed = True

            try:
                if ymin < self._plot_2d_ymin:
                    self._plot_2d_ymin = ymin
                    ax_limits_changed = True
            except:
                self._plot_2d_ymin = ymin
                ax_limits_changed = True

            try:
                if ymax > self._plot_2d_ymax:
                    self._plot_2d_ymax = ymax
                    ax_limits_changed = True
            except:
                self._plot_2d_ymax = ymax
                ax_limits_changed = True
            

        if len(p_inst_del) > 0:
            for inst in p_inst_del:
                try:
                    idx = self._plot_inst_ids.index(inst.get_id())
                    del self._plot_2d_xdata[idx]
                    del self._plot_2d_ydata[idx]
                    del self._plot_inst_ids[idx]
                except:
                    pass

            self._plot_2d_xmin = min(self._plot_2d_xdata)
            self._plot_2d_xmax = max(self._plot_2d_xdata)
            self._plot_2d_ymin = min(self._plot_2d_ydata)
            self._plot_2d_ymax = max(self._plot_2d_ydata)

            ax_limits_changed = True
            

        # 3 Plot current data
        if self._plot_2d_plot is None:            
            # 3.1 Late initialization of plot object
            feature_dim = inst_ref.get_feature_data().get_related_set().get_dims()
            p_settings.axes.set_xlabel(feature_dim[0].get_name_short() )
            p_settings.axes.set_ylabel(feature_dim[1].get_name_short() )

            self._plot_2d_plot,  = p_settings.axes.plot( self._plot_2d_xdata, 
                                                         self._plot_2d_ydata, 
                                                         marker='+', 
                                                         color='blue', 
                                                         linestyle='',
                                                         markersize=3 )

        else:
            # 3.2 Update of existing plot object
            self._plot_2d_plot.set_xdata(self._plot_2d_xdata)
            self._plot_2d_plot.set_ydata(self._plot_2d_ydata)


        # 4 Update of ax limits
        if ax_limits_changed:
            p_settings.axes.set_xlim( self._plot_2d_xmin, self._plot_2d_xmax )
            p_settings.axes.set_ylim( self._plot_2d_ymin, self._plot_2d_ymax )


## -------------------------------------------------------------------------------------------------
    def _update_plot_3d( self, 
                         p_settings : PlotSettings, 
                         p_inst_new : list, 
                         p_inst_del : list, 
                         **p_kwargs ):
        """
        Default implementation for stream tasks. See class mlpro.bf.plot.Plottable for more
        details.

        Parameters
        ----------
        p_settings : PlotSettings
            Object with further plot settings.
        p_inst_new : list
            List of new stream instances to be plotted.
        p_inst_del : list
            List of obsolete stream instances to be removed.
        p_kwargs : dict
            Further optional plot parameters.
        """

        # 1 Check for new instances to be plotted and deleted instances to be removed
        if len(p_inst_new) > 0: inst_ref = p_inst_new[0]
        elif len(p_inst_del) > 0: inst_ref = p_inst_del[0]
        else: return


        # 2 Update of plot data and ax limits
        ax_limits_changed = False

        if len(p_inst_new) > 0:
            xdata_new = []
            ydata_new = []
            zdata_new = []

            for inst in p_inst_new:
                feature_values = inst.get_feature_data().get_values()
                xdata_new.append(feature_values[0])
                ydata_new.append(feature_values[1])
                zdata_new.append(feature_values[2])
                self._plot_inst_ids.append( inst.get_id() )

            self._plot_3d_xdata.extend(xdata_new)
            self._plot_3d_ydata.extend(ydata_new)
            self._plot_3d_zdata.extend(zdata_new)

            xmin = min(xdata_new)
            xmax = max(xdata_new)
            ymin = min(ydata_new)
            ymax = max(ydata_new)
            zmin = min(zdata_new)
            zmax = max(zdata_new)

            try:
                if xmin < self._plot_3d_xmin:
                    self._plot_3d_xmin = xmin
                    ax_limits_changed = True
            except:
                self._plot_3d_xmin = xmin
                ax_limits_changed = True

            try:
                if xmax > self._plot_3d_xmax:
                    self._plot_3d_xmax = xmax
                    ax_limits_changed = True
            except:
                self._plot_3d_xmax = xmax
                ax_limits_changed = True

            try:
                if ymin < self._plot_3d_ymin:
                    self._plot_3d_ymin = ymin
                    ax_limits_changed = True
            except:
                self._plot_3d_ymin = ymin
                ax_limits_changed = True

            try:
                if ymax > self._plot_3d_ymax:
                    self._plot_3d_ymax = ymax
                    ax_limits_changed = True
            except:
                self._plot_3d_ymax = ymax
                ax_limits_changed = True

            try:
                if zmin < self._plot_3d_zmin:
                    self._plot_3d_zmin = zmin
                    ax_limits_changed = True
            except:
                self._plot_3d_zmin = zmin
                ax_limits_changed = True

            try:
                if zmax > self._plot_3d_zmax:
                    self._plot_3d_zmax = zmax
                    ax_limits_changed = True
            except:
                self._plot_3d_zmax = zmax
                ax_limits_changed = True


        if len(p_inst_del) > 0:
            for inst in p_inst_del:
                try:
                    idx = self._plot_inst_ids.index(inst.get_id())
                    del self._plot_3d_xdata[idx]
                    del self._plot_3d_ydata[idx]
                    del self._plot_3d_zdata[idx]
                    del self._plot_inst_ids[idx]
                except:
                    pass

            self._plot_3d_xmin = min(self._plot_3d_xdata)
            self._plot_3d_xmax = max(self._plot_3d_xdata)
            self._plot_3d_ymin = min(self._plot_3d_ydata)
            self._plot_3d_ymax = max(self._plot_3d_ydata)
            self._plot_3d_zmin = min(self._plot_3d_zdata)
            self._plot_3d_zmax = max(self._plot_3d_zdata)

            ax_limits_changed = True
            

        # 3 Plot current data
        if self._plot_3d_plot is None:            
            # 3.1 Late initialization of plot object
            feature_dim = inst_ref.get_feature_data().get_related_set().get_dims()
            p_settings.axes.set_xlabel(feature_dim[0].get_name_short() )
            p_settings.axes.set_ylabel(feature_dim[1].get_name_short() )
            p_settings.axes.set_zlabel(feature_dim[2].get_name_short() )

        else:
            self._plot_3d_plot.remove()

        self._plot_3d_plot,  = p_settings.axes.plot( self._plot_3d_xdata, 
                                                     self._plot_3d_ydata, 
                                                     self._plot_3d_zdata,
                                                     marker='+', 
                                                     color='blue',
                                                     linestyle='',
                                                     markersize=4 )                                                        


        # 4 Update of ax limits
        if ax_limits_changed:
            p_settings.axes.set_xlim( self._plot_3d_xmin, self._plot_3d_xmax )
            p_settings.axes.set_ylim( self._plot_3d_ymin, self._plot_3d_ymax )
            p_settings.axes.set_zlim( self._plot_3d_zmin, self._plot_3d_zmax )


## -------------------------------------------------------------------------------------------------

    def _update_plot_nd( self, 
                         p_settings : PlotSettings, 
                         p_inst_new : list, 
                         p_inst_del : list, 
                         **p_kwargs ):
        """
        Default implementation for stream tasks. See class mlpro.bf.plot.Plottable for more
        details.

        Parameters
        ----------
        p_settings : PlotSettings
            Object with further plot settings.
        p_inst_new : list
            List of new stream instances to be plotted.
        p_inst_del : list
            List of obsolete stream instances to be removed.
        p_kwargs : dict
            Further optional plot parameters.
        """

        # 1 Check for new instances to be plotted and deleted instances to be removed
        if len(p_inst_new) > 0: inst_ref = p_inst_new[0]
        elif len(p_inst_del) > 0: inst_ref = p_inst_del[0]
        else: return


        # 2 Late initialization of plot object
        if self._plot_nd_plots is None:

            # 2.1 Check whether x label needs to be changed to time index
            if ( self._plot_nd_xlabel == self.C_PLOT_ND_XLABEL_INST ) and ( inst_ref.get_time_stamp() is not None ):
                p_settings.axes.set_xlabel(self.C_PLOT_ND_XLABEL_TIME)

            # 2.2 Add plot for each feature
            self._plot_nd_plots = []
            feature_space       = inst_ref.get_feature_data().get_related_set()

            for feature in feature_space.get_dims():
                if feature.get_base_set() in [ Dimension.C_BASE_SET_R, Dimension.C_BASE_SET_N, Dimension.C_BASE_SET_Z ]:
                    feature_xdata = self._plot_nd_xdata
                    feature_ydata = []
                    feature_plot, = p_settings.axes.plot( feature_xdata, 
                                                          feature_ydata, 
                                                          lw=1 )

                    self._plot_nd_plots.append( [feature_ydata, feature_plot] )


        # 3 Add data of new instances to plot objects
        for inst in p_inst_new:
            inst_id = inst.get_id()
            self._plot_inst_ids.append(inst_id)
            self._plot_nd_xdata.append(inst_id)

            feature_data = inst.get_feature_data().get_values()

            for i, fplot in enumerate(self._plot_nd_plots):
                feature_value = feature_data[i]

                if ( self._plot_nd_ymin is None ) or ( self._plot_nd_ymin > feature_value ):
                    self._plot_nd_ymin = feature_value

                if ( self._plot_nd_ymax is None ) or ( self._plot_nd_ymax < feature_value ):
                    self._plot_nd_ymax = feature_value

                fplot[0].append(feature_value)


        # 4 Removing obsolete data from the plots
        for inst in p_inst_del:
            try:
                idx = self._plot_inst_ids.index(inst.get_id())
                del self._plot_inst_ids[idx]
                del self._plot_nd_xdata[idx]
                for fplot in self._plot_nd_plots: del fplot[0][idx]
            except:
                pass


        # 5 Set new plot data of all feature plots
        for fplot in self._plot_nd_plots:
            fplot[1].set_xdata(self._plot_nd_xdata)
            fplot[1].set_ydata(fplot[0])


        # 6 Update ax limits
        p_settings.axes.set_xlim(self._plot_nd_xdata[0], self._plot_nd_xdata[len(self._plot_nd_xdata)-1])
        p_settings.axes.set_ylim(self._plot_nd_ymin, self._plot_nd_ymax)
                    




## -------------------------------------------------------------------------------------------------
## -------------------------------------------------------------------------------------------------
class StreamWorkflow (StreamTask, Workflow):
    """
    Workflow for stream processing. See class bf.mt.Workflow for further details.

    Parameters
    ----------
    p_name : str
        Optional name of the task. Default is None.
    p_range_max : int
        Range of asynchonicity. See class Range. Default is Range.C_RANGE_THREAD.
    p_class_shared
        Optional class for a shared object (class StreamShared or a child class of StreamShared).
        Default = StreamShared
    p_visualize : bool
        Boolean switch for visualisation. Default = False.
    p_logging
        Log level (see constants of class Log). Default: Log.C_LOG_ALL
    p_kwargs : dict
        Further optional named parameters handed over to every task within.
    """

    C_TYPE              = 'Stream-Workflow'
    C_PLOT_ACTIVE       = True

## -------------------------------------------------------------------------------------------------
    def __init__( self, 
                  p_name: str = None, 
                  p_range_max = Workflow.C_RANGE_THREAD, 
                  p_class_shared = StreamShared, 
                  p_visualize : bool = False,
                  p_logging = Log.C_LOG_ALL, 
                  **p_kwargs ):

        Workflow.__init__( self,
                           p_name=p_name, 
                           p_range_max=p_range_max, 
                           p_class_shared=p_class_shared, 
                           p_visualize=p_visualize,
                           p_logging=p_logging, 
                           **p_kwargs )


## -------------------------------------------------------------------------------------------------
    def run( self, 
             p_range : int = None, 
             p_wait: bool = False, 
             p_inst_new : list = None, 
             p_inst_del : list = None ):
        """
        Runs all stream tasks according to their predecessor relations.

        Parameters
        ----------
        p_range : int
            Optional deviating range of asynchonicity. See class Range. Default is None what means that 
            the maximum range defined during instantiation is taken. Oterwise the minimum range of both 
            is taken.
        p_wait : bool
            If True, the method waits until all (a)synchronous tasks are finished.
        p_inst_new : list
            Optional list of new stream instances to be processed. If None, the list of the shared object
            is used instead. Default = None.
        p_inst_del : list
            List of obsolete stream instances to be removed. If None, the list of the shared object
            is used instead. Default = None.
        """

        if p_inst_new is not None:
            # This workflow is the leading workflow and opens a new process cycle based on external instances
            try:
                self.get_so().reset( p_inst_new )
            except AttributeError:
                raise ImplementationError('Stream workflows need a shared object of type StreamShared (or inherited)')

        Workflow.run(self, p_range=p_range, p_wait=p_wait)                          


## -------------------------------------------------------------------------------------------------
    def init_plot( self, 
                   p_figure: Figure = None, 
                   p_plot_settings : PlotSettings = None ):

        try:
            if ( not self.C_PLOT_ACTIVE ) or ( not self._visualize ): return
        except:
            return

        self._plot_num_inst = 0

        return Workflow.init_plot( self, 
                                   p_figure=p_figure, 
                                   p_plot_settings=p_plot_settings )


## -------------------------------------------------------------------------------------------------
    def _init_plot_2d(self, p_figure: Figure, p_settings: PlotSettings):
        """
        Default implementation for stream tasks. See class mlpro.bf.plot.Plottable for more
        details.
        """

        StreamTask._init_plot_2d( self, p_figure=p_figure, p_settings=p_settings)


## -------------------------------------------------------------------------------------------------
    def _init_plot_3d(self, p_figure: Figure, p_settings: PlotSettings):
        """
        Default implementation for stream tasks. See class mlpro.bf.plot.Plottable for more
        details.
        """

        StreamTask._init_plot_3d( self, p_figure=p_figure, p_settings=p_settings)


## -------------------------------------------------------------------------------------------------
    def _init_plot_nd(self, p_figure: Figure, p_settings: PlotSettings):
        """
        Default implementation for stream tasks. See class mlpro.bf.plot.Plottable for more
        details.
        """

        StreamTask._init_plot_nd( self, p_figure=p_figure, p_settings=p_settings)


## -------------------------------------------------------------------------------------------------
    def update_plot( self, 
                     p_inst_new : list = None, 
                     p_inst_del : list = None, 
                     **p_kwargs ):
        """
        Specialized definition of method update_plot() of class mlpro.bf.plot.Plottable.

        Parameters
        ----------
        p_inst_new : list
            List of new stream instances to be plotted.
        p_inst_del : list
            List of obsolete stream instances to be removed.
        p_kwargs : dict
            Further optional plot parameters.
        """

        # Update of workflow master plot by using the StreamTask default implementation
        StreamTask.update_plot(self, p_inst_new=p_inst_new, p_inst_del=p_inst_del, **p_kwargs)





## -------------------------------------------------------------------------------------------------
## -------------------------------------------------------------------------------------------------
class StreamScenario (ScenarioBase): 
    """
    Template class for stream based scenarios.

    Parameters
    ----------
    p_mode
        Operation mode. See Mode.C_VALID_MODES for valid values. Default = Mode.C_MODE_SIM.
    p_cycle_limit : int
        Maximum number of cycles. Default = 0 (no limit).
    p_visualize : bool
        Boolean switch for visualisation. Default = False.
    p_logging
        Log level (see constants of class Log). Default: Log.C_LOG_ALL.  
    """
    
    C_TYPE              = 'Stream-Scenario'
    C_PLOT_ACTIVE       = True

## -------------------------------------------------------------------------------------------------
    def __init__( self, 
                  p_mode, 
                  p_cycle_limit=0, 
                  p_visualize:bool=False, 
                  p_logging=Log.C_LOG_ALL ):

        self._stream : Stream           = None
        self._iterator : Stream         = None
        self._workflow : StreamWorkflow = None

        ScenarioBase.__init__( self,
                               p_mode, 
                               p_cycle_limit=p_cycle_limit, 
                               p_auto_setup=True, 
                               p_visualize=p_visualize, 
                               p_logging=p_logging )


## -------------------------------------------------------------------------------------------------
    def setup(self):
        """
        Specialized method to set up a stream scenario. It is automatically called by the constructor
        and calls in turn the custom method _setup().
        """

        self._stream, self._workflow = self._setup( p_mode=self.get_mode(), 
                                                    p_visualize=self.get_visualization(),
                                                    p_logging=self.get_log_level() )


## -------------------------------------------------------------------------------------------------
    def _setup(self, p_mode, p_visualize:bool, p_logging):
        """
        Custom method to set up a stream scenario consisting of a stream and a processing stream
        workflow.

        Parameters
        ----------
        p_mode
            Operation mode. See Mode.C_VALID_MODES for valid values. Default = Mode.C_MODE_SIM.
        p_visualize : bool
            Boolean switch for visualisation.
        p_logging
            Log level (see constants of class Log). Default: Log.C_LOG_ALL.  

        Returns
        -------
        stream : Stream
            A stream object.
        workflow : StreamWorkflow
            A stream workflow object.
        """

        raise NotImplementedError


## -------------------------------------------------------------------------------------------------
    def _set_mode(self, p_mode):
        self._stream.set_mode(p_mode=p_mode)


## -------------------------------------------------------------------------------------------------
    def _reset(self, p_seed):
        self._iterator = iter(self._stream)
        self._iterator.set_random_seed(p_seed=p_seed)


## -------------------------------------------------------------------------------------------------
    def get_latency(self) -> timedelta:
        return None


## -------------------------------------------------------------------------------------------------
    def _run_cycle(self):
        """
        Gets next instance from the stream and lets process it by the stream workflow.

        Returns
        -------
        success : bool
            True on success. False otherwise.
        error : bool
            True on error. False otherwise.
        adapted : bool
            True, if something within the scenario has adapted something in this cycle. False otherwise.
        end_of_data : bool
            True, if the end of the related data source has been reached. False otherwise.
        """

        try:
            inst_new = [ next(self._iterator) ]
            self._workflow.run( p_inst_new = inst_new, p_inst_del=[] )
            end_of_data = False
        except StopIteration:
            end_of_data = True

        return False, False, False, end_of_data


## -------------------------------------------------------------------------------------------------
    def _init_figure(self) -> Figure:
        """
        Custom method to initialize a suitable standalone Matplotlib figure.

        Returns
        -------
        figure : Matplotlib.figure.Figure
            Matplotlib figure object to host the subplot(s)
        """

        return None


## -------------------------------------------------------------------------------------------------
    def init_plot( self, 
                   p_figure: Figure = None, 
                   p_plot_settings : PlotSettings = None ):

        self._workflow.init_plot( p_figure=p_figure, 
                                  p_plot_settings=p_plot_settings )


## -------------------------------------------------------------------------------------------------
    def update_plot(self, **p_kwargs):
        """
        Plot updates take place during workflow/task processing and are disabled here...
        """
        pass


## -------------------------------------------------------------------------------------------------
    def get_stream(self) -> Stream:
        return self._stream


## -------------------------------------------------------------------------------------------------
    def get_workflow(self) -> StreamWorkflow:
        return self._workflow<|MERGE_RESOLUTION|>--- conflicted
+++ resolved
@@ -47,24 +47,17 @@
 ## --                                - incorporation of new plot parameter p_horizon
 ## -- 2023-01-05  1.0.1     DA       Refactoring of method StreamShared.get_instances()
 ## -- 2023-02-12  1.1.0     DA       Class StreamTask: implementation of plot parameter view_autoselect
-<<<<<<< HEAD
-## -- 2023-04-16  1.1.1     DA       Method StreamTask._run(): completed parameter types
-## -------------------------------------------------------------------------------------------------
-
-"""
-Ver. 1.1.1 (2023-04-16)
-=======
 ## -- 2023-04-10  1.2.0     SY       Introduce class Sampler and update class Stream accordingly
 ## -- 2023-04-14  1.2.1     SY       Refactoring class Sampler and class Stream 
 ## -- 2023-04-15  1.2.2     DA       Class Stream: 
 ## --                                - replaced parent Persistent by Id
 ## --                                - removed own method get_id()
 ## --                                - constructor: keep value of internal attribute C_NAME if p_name = ''
+## -- 2023-04-16  1.1.1     DA       Method StreamTask._run(): completed parameter types
 ## -------------------------------------------------------------------------------------------------
 
 """
-Ver. 1.2.2 (2023-04-15)
->>>>>>> 27f2adb9
+Ver. 1.1.1 (2023-04-16)
 
 This module provides classes for standardized stream processing. 
 """
