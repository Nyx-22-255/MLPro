## -------------------------------------------------------------------------------------------------
## -- Project : MLPro - A Synoptic Framework for Standardized Machine Learning Tasks
## -- Package : mlpro.bf.streams.tasks.windows
## -- Module  : windows.py
## -------------------------------------------------------------------------------------------------
## -- History :
## -- yyyy-mm-dd  Ver.      Auth.    Description
## -- 2022-10-16  0.0.0     LSB      Creation
## -- 2022-11-04  0.1.0     LSB      Removing class WindowR
## -- 2022-11-24  0.2.0     LSB      Implementations and release of nd plotting
## -- 2022-11-26  0.3.0     LSB      Implementations and release of 3-d plotting
<<<<<<< HEAD
## -- 2022-12-08  1.0.0     LSB      Release
## -- 2022-12-08  1.0.1     LSB      Compatilbility for both Instance and Element object
## -------------------------------------------------------------------------------------------------

"""
Ver. 1.0.1 (2022-12-08)
=======
## -- 2022-12-08  0.4.0     DA       Refactoring after changes on bf.streams
## -------------------------------------------------------------------------------------------------

"""
Ver. 0.4.0 (2022-12-08)

>>>>>>> f141e97d
This module provides pool of window objects further used in the context of online adaptivity.
"""


from matplotlib.axes import Axes
from mpl_toolkits.mplot3d import Axes3D
from mpl_toolkits.mplot3d.art3d import Poly3DCollection
from matplotlib.collections import PolyCollection
from matplotlib.patches import Rectangle
import matplotlib.pyplot as plt
import numpy as np
from mlpro.bf.streams.models import *
from mlpro.bf.events import *
from typing import Union, List, Iterable
import matplotlib.colors as colors





## -------------------------------------------------------------------------------------------------
## -------------------------------------------------------------------------------------------------
class Window (StreamTask):
    """
    This is the base class for window implementations

    Parameters
    ----------
        p_buffer_size:int
            the size/length of the buffer/window.
        p_delay:bool, optional
            Set to true if full buffer is desired before passing the window data to next step. Default is false.
        p_name:str, optional
            Name of the Window. Default is None.
        p_range_max     -Optional
            Maximum range of task parallelism for window task. Default is set to multithread.
        p_ada:bool, optional
            Adaptivity property of object. Default is True.
        p_logging      -Optional
            Log level for the object. Default is log everything.
    """

    C_NAME                  = 'Window'

    C_PLOT_STANDALONE       = False

    C_EVENT_BUFFER_FULL     = 'BUFFER_FULL'
    C_EVENT_DATA_REMOVED    = 'DATA_REMOVED'

## -------------------------------------------------------------------------------------------------
    def __init__(self,
                 p_buffer_size:int,
                 p_delay:bool = False,
                 p_enable_statistics:bool = False,
                 p_name:str   = None,
                 p_range_max  = StreamTask.C_RANGE_THREAD,
                 p_duplicate_data:bool = False,
                 p_visualize:bool = False,
                 p_logging    = Log.C_LOG_ALL,
                 **p_kwargs):

        self._kwargs     = p_kwargs.copy()
        self.buffer_size = p_buffer_size
        self._delay      = p_delay
        self._name       = p_name
        self._range_max  = p_range_max
        self.switch_logging(p_logging = p_logging)

        super().__init__(p_name      = p_name,
                         p_range_max = p_range_max,
                         p_duplicate_data = p_duplicate_data,
                         p_visualize = p_visualize,
                         p_logging   = p_logging)

        self._buffer = {}
        self._buffer_pos = 0
        self._statistics_enabled = p_enable_statistics or p_visualize
        self._numeric_buffer:np.ndarray = None
        self._numeric_features = []


## -------------------------------------------------------------------------------------------------
    def _run(self, p_inst_new:set, p_inst_del:set ):
        """
        Method to run the window including adding and deleting of elements

        Parameters
        ----------
        p_inst_new : set
            Instance/s to be added to the window
        p_inst_del : set
            Instance/s to be deleted from the window
        """

        if p_inst_new:
            for i in p_inst_new:
                if isinstance(i, Instance):
                    i = i.get_feature_data()
                if self._numeric_buffer is None and self._statistics_enabled:
                    for j in i.get_dim_ids():
                        if i.get_related_set().get_dim(j).get_base_set() in [Dimension.C_BASE_SET_N,
                                                                             Dimension.C_BASE_SET_R,
                                                                             Dimension.C_BASE_SET_Z]:
                            self._numeric_features.append(j)

                    self._numeric_buffer = np.zeros((self.buffer_size, len(self._numeric_features)))

                self._buffer_pos = (self._buffer_pos + 1) % self.buffer_size

                if len(self._buffer) == self.buffer_size:
                    # Checks if the buffer is already full, implying that obsolete data is going to be deleted and
                    # raises an event, and stores the new instances and continues the loop

                    self._raise_event(self.C_EVENT_DATA_REMOVED, Event(p_raising_object=self,
<<<<<<< HEAD
                                                                       p_related_set=i.get_related_set()))
                    p_inst_del.append(self._buffer[self._buffer_pos])
=======
                                                                       p_related_set=i.get_feature_data().
                                                                           get_related_set()))
                    p_inst_del.add(self._buffer[self._buffer_pos])
>>>>>>> f141e97d
                    self._buffer[self._buffer_pos] = i
                    if self._statistics_enabled:
                        self._numeric_buffer[self._buffer_pos] = [i.get_value(k) for k in self._numeric_features]
                    continue

                # adds element to the buffer
                self._buffer[self._buffer_pos] = i
                if self._statistics_enabled:
                    self._numeric_buffer[self._buffer_pos] = [i.get_value(k) for k in self._numeric_features]

                # if the buffer is full after adding an element, raises event
                if len(self._buffer) == self.buffer_size:
                    self._raise_event(self.C_EVENT_BUFFER_FULL, Event(self))


## -------------------------------------------------------------------------------------------------
    def get_buffered_data(self):
        """
        Method to fetch the date from the window buffer

        Returns
        -------
            buffer:dict
                the buffered data in the form of dictionary
            buffer_pos:int
                the latest buffer position
        """

        return self._buffer, self._buffer_pos


## -------------------------------------------------------------------------------------------------
    def get_boundaries(self):
        """
        Method to get the current boundaries of the Window

        Returns
        -------
            boundaries:np.ndarray
                Returns the current window boundaries in the form of a Numpy array.
        """
        boundaries = np.stack(([np.min(self._numeric_buffer, axis=0),
                      np.max(self._numeric_buffer, axis=0)]), axis=1)
        return boundaries


## -------------------------------------------------------------------------------------------------
    def get_mean(self):
        """
        Method to get the mean of the data in the Window.

        Returns
        -------
            mean:np.ndarray
                Returns the mean of the current data in the window in the form of a Numpy array.
        """

        return np.mean(self._buffer.values(), axis=0, dtype=np.float64)


## -------------------------------------------------------------------------------------------------
    def get_variance(self):
        """
        Method to get the variance of the data in the Window.

        Returns
        -------
            variance:np.ndarray
                Returns the variance of the current data in the window as a numpy array.
        """

        return np.variance(self._buffer.values(), axis=0, dtype=np.float64)


## -------------------------------------------------------------------------------------------------
    def get_std_deviation(self):
        """
        Method to get the standard deviation of the data in the window.

        Returns
        -------
            std:np.ndarray
                Returns the standard deviation of the data in the window as a numpy array.
        """

        return np.std(self._buffer.values(), axis=0, dtype=np.float64)


## -------------------------------------------------------------------------------------------------
    def init_plot(self,
                      p_figure: Figure = None,
                      p_plot_settings: list = [],
                      p_plot_depth: int = 0,
                      p_detail_level: int = 0,
                      p_step_rate: int = 0,
                      **p_kwargs):
        """
        Method to initialize the plot for Window task.

        Parameters
        ----------
        p_figure:Figure
            Figure to host the plot.
        p_plot_settings:PlotSettings
            Specific plot settings
        p_plot_depth:
            Depth of plotting style
        p_detail_level:
            Level of details for the plot style
        p_step_rate:
            Rate of update for updating the plot
        p_kwargs:
            Additional key-worded arguments
        """

        self._plot_num_inst = 0

        Task.init_plot(self,
                p_figure=p_figure,
                p_plot_settings=p_plot_settings,
                p_plot_depth=p_plot_depth,
                p_detail_level=p_detail_level,
                p_step_rate=p_step_rate,
                **p_kwargs)


## -------------------------------------------------------------------------------------------------
    def _init_plot_2d(self, p_figure: Figure, p_settings: PlotSettings):
        """
        Custom method to initialize a 2D plot for the window object

        Parameters
        ----------
        p_figure: Figure
            The figure object that hosts the plot

        p_settings: list of PlotSettings objects.
            Additional settings for the plot

        """

        if p_figure is None:
            p_figure = plt.figure()

        if not p_settings.axes:
            self.axes = Axes(p_figure, [0.05,0.05,0.9,0.9])
        else:
            self.axes = p_settings.axes

        self.window_patch2D = Rectangle((0,0),0,0)

        pass


## -------------------------------------------------------------------------------------------------
    def _init_plot_3d(self, p_figure: Figure, p_settings: PlotSettings):
        """
        Custom method to initialize a 3D plot for window object

        Parameters
        ----------
        p_figure: matplotlib.figure.Figure
            The figure object to host the plot.

        p_settings: PlotSettings
            Additional Settings for the plot
        """
        if p_figure is None:
            p_figure = plt.figure()

        if not p_settings.axes:
            self.axes = Axes3D(p_figure, (0.05,0.05,0.9,0.9))
        else:
            self.axes = p_settings.axes

        self.window_patch3D = Poly3DCollection([])

        # ...


## -------------------------------------------------------------------------------------------------
    def _init_plot_nd(self, p_figure: Figure, p_settings: PlotSettings):
        """
        Custom method to initialize plot for Window tasks for N-dimensional plotting.

        Parameters
        ----------
        p_figure:Figure
            Figure to host the plot
        p_settings: PlotSettings
            PlotSettings objects with specific settings for the plot

        """
        if p_figure is None:
            p_figure = plt.figure()

        if not p_settings.axes:
            self.axes = Axes(p_figure, [0.05,0.05,0.9,0.9])
            p_settings.axes.set_xlabel(self.C_PLOT_ND_XLABEL_INST)
            p_settings.axes.set_ylabel(self.C_PLOT_ND_YLABEL)
            p_settings.axes.grid(visible=True)

        else:
            self.axes = p_settings.axes

        self._plot_nd_plots = None
        self._plot_windows = []


## -------------------------------------------------------------------------------------------------
    def _update_plot_2d(self, p_settings:PlotSettings, p_inst_new:set, p_inst_del:set, **p_kwargs):
        """

        Parameters
        ----------
        p_settings
        p_inst_new
        p_inst_del
        p_kwargs

        Returns
        -------

        """
        boundaries = self.get_boundaries()
        x = boundaries[0][0]
        y = boundaries[1][0]
        w = boundaries[0][1] - boundaries[0][0]
        h = boundaries[1][1] - boundaries[1][0]
        self.window_patch2D.set_bounds(x,y,w,h)


## -------------------------------------------------------------------------------------------------
    def _update_plot_3d(self, p_settings:PlotSettings, p_inst_new:set, p_inst_del:set, **p_kwargs):
        """

        Default 3-dimensional plotting implementation for window tasks. See class mlpro.bf.plot.Plottable
        for more details.

        Parameters
        ----------
        p_settings : PlotSettings
            Object with further plot settings.
        p_inst_new : list
            List of new stream instances to be plotted.
        p_inst_del : list
            List of obsolete stream instances to be removed.
        p_kwargs : dict
            Further optional plot parameters.

        """
        # 1. Returns if no new instances passed
        if p_inst_new is None: return
        b = self.get_boundaries()

        # 2. Logic for vertices of the cuboid
        verts = np.asarray([[[b[0][0], b[1][0], b[2][1]],
                             [b[0][1], b[1][0], b[2][1]],
                             [b[0][1], b[1][0], b[2][0]],
                             [b[0][0], b[1][0], b[2][0]]],

                            [[b[0][0], b[1][0], b[2][1]],
                             [b[0][1], b[1][0], b[2][1]],
                             [b[0][1], b[1][1], b[2][1]],
                             [b[0][0], b[1][1], b[2][1]]],

                            [[b[0][0], b[1][0], b[2][1]],
                             [b[0][0], b[1][1], b[2][1]],
                             [b[0][0], b[1][1], b[2][0]],
                             [b[0][0], b[1][0], b[2][0]]],

                            [[b[0][1], b[1][0], b[2][1]],
                             [b[0][1], b[1][1], b[2][1]],
                             [b[0][1], b[1][1], b[2][0]],
                             [b[0][1], b[1][0], b[2][0]]],

                            [[b[0][0], b[1][1], b[2][1]],
                             [b[0][1], b[1][1], b[2][1]],
                             [b[0][1], b[1][1], b[2][0]],
                             [b[0][0], b[1][1], b[2][0]]],

                            [[b[0][0], b[1][0], b[2][0]],
                             [b[0][1], b[1][0], b[2][0]],
                             [b[0][1], b[1][1], b[2][0]],
                             [b[0][0], b[1][1], b[2][0]]]])

        # 3. Setting the vertices for the cuboid
        self.window_patch3D.set_verts(verts)


## -------------------------------------------------------------------------------------------------
    def _update_plot_nd(self, p_settings:PlotSettings, p_inst_new:set, p_inst_del:set, **p_kwargs):
        """
        Default N-dimensional plotting implementation for window tasks. See class mlpro.bf.plot.Plottable
        for more details.

        Parameters
        ----------
        p_settings : PlotSettings
            Object with further plot settings.
        p_inst_new : list
            List of new stream instances to be plotted.
        p_inst_del : list
            List of obsolete stream instances to be removed.
        p_kwargs : dict
            Further optional plot parameters.
        """

        # 1. CHeck if there is a new instance to be plotted
        if p_inst_new is None: return

        # 2. Check if the rectangle patches are already created
        inst_new = list(p_inst_new)

        if self._plot_nd_plots is None:
            self._plot_nd_plots = {}

            color_names = list(colors.cnames.values())

        # If not create new patch objects and add them to the attribute
            feature_space = inst_new[0].get_feature_data().get_related_set()
            for i,feature in enumerate(feature_space.get_dims()):
                if feature.get_base_set() in [Dimension.C_BASE_SET_R, Dimension.C_BASE_SET_N, Dimension.C_BASE_SET_Z]:
                    feature_window = Rectangle((0,0), 0,0, facecolor = color_names[i], edgecolor=color_names[i],
                        lw = 1.5, alpha = 0.5)
                    self.axes.add_patch(feature_window)
                    self._plot_nd_plots[feature.get_id()] = feature_window

        # 2. Getting the boundaries
        boundaries = self.get_boundaries()

        # 3. Adding rectangular patches to the plots
        for i,feature in enumerate(inst_new[0].get_feature_data().get_related_set().get_dims()):
            if feature.get_base_set() in [Dimension.C_BASE_SET_R, Dimension.C_BASE_SET_N, Dimension.C_BASE_SET_Z]:
                x = self._plot_num_inst-self.buffer_size+1
                y = boundaries[i][0]
                w = self.buffer_size
                h = boundaries[i][1] - boundaries[i][0]
                self._plot_nd_plots[feature.get_id()].set_bounds(x,y,w,h)
                self._plot_nd_plots[feature.get_id()].set_visible(True)
<|MERGE_RESOLUTION|>--- conflicted
+++ resolved
@@ -9,21 +9,13 @@
 ## -- 2022-11-04  0.1.0     LSB      Removing class WindowR
 ## -- 2022-11-24  0.2.0     LSB      Implementations and release of nd plotting
 ## -- 2022-11-26  0.3.0     LSB      Implementations and release of 3-d plotting
-<<<<<<< HEAD
+## -- 2022-12-08  0.4.0     DA       Refactoring after changes on bf.streams
 ## -- 2022-12-08  1.0.0     LSB      Release
 ## -- 2022-12-08  1.0.1     LSB      Compatilbility for both Instance and Element object
 ## -------------------------------------------------------------------------------------------------
 
 """
 Ver. 1.0.1 (2022-12-08)
-=======
-## -- 2022-12-08  0.4.0     DA       Refactoring after changes on bf.streams
-## -------------------------------------------------------------------------------------------------
-
-"""
-Ver. 0.4.0 (2022-12-08)
-
->>>>>>> f141e97d
 This module provides pool of window objects further used in the context of online adaptivity.
 """
 
@@ -138,14 +130,9 @@
                     # raises an event, and stores the new instances and continues the loop
 
                     self._raise_event(self.C_EVENT_DATA_REMOVED, Event(p_raising_object=self,
-<<<<<<< HEAD
-                                                                       p_related_set=i.get_related_set()))
-                    p_inst_del.append(self._buffer[self._buffer_pos])
-=======
                                                                        p_related_set=i.get_feature_data().
                                                                            get_related_set()))
                     p_inst_del.add(self._buffer[self._buffer_pos])
->>>>>>> f141e97d
                     self._buffer[self._buffer_pos] = i
                     if self._statistics_enabled:
                         self._numeric_buffer[self._buffer_pos] = [i.get_value(k) for k in self._numeric_features]
