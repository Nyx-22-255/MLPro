--- conflicted
+++ resolved
@@ -13,25 +13,13 @@
 ## -- 2022-02-28  1.0.4     SY       Howto 07 of basic functions is disabled
 ## -- 2022-05-29  1.1.0     DA       Update howto list after refactoring of all howto files
 ## -- 2022-06-21  1.1.1     SY       Update howto 20 and 21 RL
-<<<<<<< HEAD
-## -- 2022-09-09  1.1.2     SY       Activate howto 21 RL
-## -------------------------------------------------------------------------------------------------
-
-"""
-Ver. 1.1.2 (2022-09-09)
-=======
 ## -- 2022-09-13  1.1.2     SY       Add howto 22 RL and 03 GT
 ## -- 2022-10-06  1.1.3     SY       Add howto 23
 ## -- 2022-10-08  1.1.4     SY       Howto bf 009 and 010 are switched to bf uui 01 and bf uui 02
 ## -------------------------------------------------------------------------------------------------
 
 """
-<<<<<<< HEAD
-Ver. 1.1.4(2022-10-088)
->>>>>>> e8c3700b743e4d0d7af121738efc443cd94c164a
-=======
 Ver. 1.1.4(2022-10-08)
->>>>>>> 87da4377
 
 Unit test for all examples available.
 """
