--- conflicted
+++ resolved
@@ -31,19 +31,12 @@
 ## --                                - Temporarily removed howto rl_agent_005 and rl_wp_001
 ## -- 2023-01-14  1.6.3     SY       Add howto related to transfer functions
 ## -- 2023-01-16  1.6.4     SY       Add howto related to unit converters
-<<<<<<< HEAD
+## -- 2023-02-02  1.6.5     DA       Renamed some rl howtos
 ## -- 2023-01-27  1.6.5     MRD      Add howto related to mujoco
 ## -------------------------------------------------------------------------------------------------
 
 """
-Ver. 1.6.5 (2023-01-27)
-=======
-## -- 2023-02-02  1.6.5     DA       Renamed some rl howtos
-## -------------------------------------------------------------------------------------------------
-
-"""
-Ver. 1.6.5 (2023-02-02)
->>>>>>> 143b0af0
+Ver. 1.6.5 (2023-01-16)
 
 Unit test for all examples available.
 """
@@ -108,14 +101,9 @@
     # "rl_env_001": "mlpro.rl.examples.howto_rl_env_001_train_agent_with_sb3_policy_on_ur5_environment",
     "rl_env_002": "mlpro.rl.examples.howto_rl_env_002_train_agent_with_SB3_policy_on_robothtm_environment",
     # "rl_env_003": "mlpro.rl.examples.howto_rl_env_003_train_agent_with_sb3_policy_on_multigeo_environment",
-<<<<<<< HEAD
-    "rl_env_004": "mlpro.rl.examples.howto_rl_env_004_run_agent_with_random_actions_on_double_pendulum_environment",
-    # "rl_env_005": "mlpro.rl.examples.howto_rl_env_005_train_agent_with_sb3_policy_on_double_pendulum_environment",
-    "rl_env_006": "mlpro.rl.examples.howto_rl_env_006_run_agent_with_random_policy_on_double_pendulum_mujoco_environment",
-=======
     "rl_env_005": "mlpro.rl.examples.howto_rl_env_005_run_agent_with_random_actions_on_double_pendulum_environment",
     # "rl_env_006": "mlpro.rl.examples.howto_rl_env_006_train_agent_with_sb3_policy_on_double_pendulum_environment",
->>>>>>> 143b0af0
+    "rl_env_007": "mlpro.rl.examples.howto_rl_env_007_run_agent_with_random_policy_on_double_pendulum_mujoco_environment",
     "rl_ht_001": "mlpro.rl.examples.howto_rl_ht_001_hyperopt",
     "rl_ht_002": "mlpro.rl.examples.howto_rl_ht_002_optuna",
     "rl_mb_001": "mlpro.rl.examples.howto_rl_mb_001_robothtm_environment",
