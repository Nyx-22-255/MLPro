--- conflicted
+++ resolved
@@ -22,18 +22,11 @@
 ## -- 2022-10-19  1.3.1     DA       Renamed howtos rl_att_001, rl_att_002
 ## -- 2022-11-07  1.3.2     DA       Reactivated howto bf_streams_011
 ## -- 2022-11-10  1.3.3     DA       Renamed howtos bf_streams*
-<<<<<<< HEAD
-## -------------------------------------------------------------------------------------------------
-
-"""
-Ver. 1.3.3 (2022-11-10)
-=======
 ## -- 2022-11-22  1.3.4     DA       Removed howto_bf_streams_051 due to delay caused by OpenML
 ## -------------------------------------------------------------------------------------------------
 
 """
 Ver. 1.3.4 (2022-11-22)
->>>>>>> 1d1e3c5a
 
 Unit test for all examples available.
 """
@@ -56,11 +49,7 @@
     "bf_math_001": "mlpro.bf.examples.howto_bf_math_001_spaces_and_elements",
     "bf_math_010": "mlpro.bf.examples.howto_bf_math_010_normalizers",
     "bf_ml_001": "mlpro.bf.examples.howto_bf_ml_001_hyperparameters",
-<<<<<<< HEAD
-    "bf_streams_051": "mlpro.bf.examples.howto_bf_streams_051_accessing_data_from_openml",
-=======
     # "bf_streams_051": "mlpro.bf.examples.howto_bf_streams_051_accessing_data_from_openml",
->>>>>>> 1d1e3c5a
     "bf_streams_052": "mlpro.bf.examples.howto_bf_streams_052_accessing_data_from_scikitlearn",
     "bf_streams_053": "mlpro.bf.examples.howto_bf_streams_053_accessing_data_from_river",
 
