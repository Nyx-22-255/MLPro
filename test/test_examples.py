--- conflicted
+++ resolved
@@ -14,19 +14,12 @@
 ## -- 2022-05-29  1.1.0     DA       Update howto list after refactoring of all howto files
 ## -- 2022-06-21  1.1.1     SY       Update howto 20 and 21 RL
 ## -- 2022-09-13  1.1.2     SY       Add howto 22 RL and 03 GT
-<<<<<<< HEAD
-## -------------------------------------------------------------------------------------------------
-
-"""
-Ver. 1.1.2 (2022-09-13)
-=======
 ## -- 2022-10-06  1.1.3     SY       Add howto 23
 ## -- 2022-10-08  1.1.4     SY       Howto bf 009 and 010 are switched to bf uui 01 and bf uui 02
 ## -------------------------------------------------------------------------------------------------
 
 """
-Ver. 1.1.4(2022-10-088)
->>>>>>> e8c3700b
+Ver. 1.1.4(2022-10-08)
 
 Unit test for all examples available.
 """
@@ -71,21 +64,13 @@
     "rl_019": "mlpro.rl.examples.howto_rl_019_train_and_reload_single_agent",
     "rl_020": "mlpro.rl.examples.howto_rl_020_run_double_pendulum_with_random_actions",
     # "rl_021": "mlpro.rl.examples.howto_rl_021_train_wrapped_sb3_policy_on_doublependulum",
-<<<<<<< HEAD
-    "rl_022": "mlpro.rl.examples.howto_rl_022_setup_and_run_sim-mpps_with_random_actions",
-=======
     # "rl_022": "mlpro.rl.examples.howto_rl_022_setup_and_run_sim-mpps_with_random_actions",
     "rl_023": "mlpro.rl.examples.howto_rl_023_train_mbrl_using_mpc_on_grid_world",
->>>>>>> e8c3700b
 
 # Game Theory:
     "gt_001": "mlpro.gt.examples.howto_gt_001_run_multi_player_with_own_policy_in_multicartpole_game_board",
     "gt_002": "mlpro.gt.examples.howto_gt_002_train_own_multi_player_with_multicartpole_game_board",
-<<<<<<< HEAD
-    "gt_003": "mlpro.gt.examples.howto_gt_003_setup_and_run_sim-mpps_with_random_actions",
-=======
     # "gt_003": "mlpro.gt.examples.howto_gt_003_setup_and_run_sim-mpps_with_random_actions",
->>>>>>> e8c3700b
 }
 
 
